--- conflicted
+++ resolved
@@ -33,11 +33,7 @@
 };
 
 use crate::database::{CertificateInfo, KeyIdGuard};
-<<<<<<< HEAD
-use crate::globals::{DB, ENFORCEMENTS, SUPER_KEY};
-=======
 use crate::globals::{DB, ENFORCEMENTS, LEGACY_MIGRATOR, SUPER_KEY};
->>>>>>> e8b27001
 use crate::key_parameter::KeyParameter as KsKeyParam;
 use crate::key_parameter::KeyParameterValue as KsKeyParamValue;
 use crate::super_key::{KeyBlob, SuperKeyManager};
@@ -137,15 +133,9 @@
 
         let (key_blob, mut blob_metadata) = DB
             .with(|db| {
-<<<<<<< HEAD
-                SuperKeyManager::handle_super_encryption_on_key_init(
-                    &mut db.borrow_mut(),
-                    &SUPER_KEY,
-=======
                 SUPER_KEY.handle_super_encryption_on_key_init(
                     &mut db.borrow_mut(),
                     &LEGACY_MIGRATOR,
->>>>>>> e8b27001
                     &(key.domain),
                     &key_parameters,
                     flags,
