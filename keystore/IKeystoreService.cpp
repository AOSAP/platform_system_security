/*
**
** Copyright 2008, The Android Open Source Project
**
** Licensed under the Apache License, Version 2.0 (the "License");
** you may not use this file except in compliance with the License.
** You may obtain a copy of the License at
**
**     http://www.apache.org/licenses/LICENSE-2.0
**
** Unless required by applicable law or agreed to in writing, software
** distributed under the License is distributed on an "AS IS" BASIS,
** WITHOUT WARRANTIES OR CONDITIONS OF ANY KIND, either express or implied.
** See the License for the specific language governing permissions and
** limitations under the License.
*/

#include <stdint.h>
#include <sys/limits.h>
#include <sys/types.h>

#define LOG_TAG "KeystoreService"
#include <utils/Log.h>

#include <binder/Parcel.h>
#include <binder/IPCThreadState.h>
#include <binder/IServiceManager.h>

#include <keystore/IKeystoreService.h>

namespace android {

<<<<<<< HEAD
const ssize_t MAX_GENERATE_ARGS = 3;
=======
static keymaster_key_param_t* readParamList(const Parcel& in, size_t* length);
>>>>>>> 41ceb7db

KeystoreArg::KeystoreArg(const void* data, size_t len)
    : mData(data), mSize(len) {
}

KeystoreArg::~KeystoreArg() {
}

const void *KeystoreArg::data() const {
    return mData;
}

size_t KeystoreArg::size() const {
    return mSize;
}

OperationResult::OperationResult() : resultCode(0), token(), inputConsumed(0),
    data(NULL), dataLength(0) {
}

OperationResult::~OperationResult() {
}

void OperationResult::readFromParcel(const Parcel& in) {
    resultCode = in.readInt32();
    token = in.readStrongBinder();
    inputConsumed = in.readInt32();
    ssize_t length = in.readInt32();
    dataLength = 0;
    if (length > 0) {
        const void* buf = in.readInplace(length);
        if (buf) {
            data.reset(reinterpret_cast<uint8_t*>(malloc(length)));
            if (data.get()) {
                memcpy(data.get(), buf, length);
                dataLength = (size_t) length;
            } else {
                ALOGE("Failed to allocate OperationResult buffer");
            }
        } else {
            ALOGE("Failed to readInplace OperationResult data");
        }
    }
}

void OperationResult::writeToParcel(Parcel* out) const {
    out->writeInt32(resultCode);
    out->writeStrongBinder(token);
    out->writeInt32(inputConsumed);
    out->writeInt32(dataLength);
    if (dataLength && data) {
        void* buf = out->writeInplace(dataLength);
        if (buf) {
            memcpy(buf, data.get(), dataLength);
        } else {
            ALOGE("Failed to writeInplace OperationResult data.");
        }
    }
}

ExportResult::ExportResult() : resultCode(0), exportData(NULL), dataLength(0) {
}

ExportResult::~ExportResult() {
}

void ExportResult::readFromParcel(const Parcel& in) {
    resultCode = in.readInt32();
    ssize_t length = in.readInt32();
    dataLength = 0;
    if (length > 0) {
        const void* buf = in.readInplace(length);
        if (buf) {
            exportData.reset(reinterpret_cast<uint8_t*>(malloc(length)));
            if (exportData.get()) {
                memcpy(exportData.get(), buf, length);
                dataLength = (size_t) length;
            } else {
                ALOGE("Failed to allocate ExportData buffer");
            }
        } else {
            ALOGE("Failed to readInplace ExportData data");
        }
    }
}

void ExportResult::writeToParcel(Parcel* out) const {
    out->writeInt32(resultCode);
    out->writeInt32(dataLength);
    if (exportData && dataLength) {
        void* buf = out->writeInplace(dataLength);
        if (buf) {
            memcpy(buf, exportData.get(), dataLength);
        } else {
            ALOGE("Failed to writeInplace ExportResult data.");
        }
    }
}

KeymasterArguments::KeymasterArguments() {
}

KeymasterArguments::~KeymasterArguments() {
    keymaster_free_param_values(params.data(), params.size());
}

void KeymasterArguments::readFromParcel(const Parcel& in) {
    ssize_t length = in.readInt32();
    size_t ulength = (size_t) length;
    if (length < 0) {
        ulength = 0;
    }
    keymaster_free_param_values(params.data(), params.size());
    params.clear();
    for(size_t i = 0; i < ulength; i++) {
        keymaster_key_param_t param;
        if (!readKeymasterArgumentFromParcel(in, &param)) {
            ALOGE("Error reading keymaster argument from parcel");
            break;
        }
        params.push_back(param);
    }
}

void KeymasterArguments::writeToParcel(Parcel* out) const {
    out->writeInt32(params.size());
    for (auto param : params) {
        out->writeInt32(1);
        writeKeymasterArgumentToParcel(param, out);
    }
}

KeyCharacteristics::KeyCharacteristics() {
    memset((void*) &characteristics, 0, sizeof(characteristics));
}

KeyCharacteristics::~KeyCharacteristics() {
    keymaster_free_characteristics(&characteristics);
}

void KeyCharacteristics::readFromParcel(const Parcel& in) {
    size_t length = 0;
    keymaster_key_param_t* params = readParamList(in, &length);
    characteristics.sw_enforced.params = params;
    characteristics.sw_enforced.length = length;

    params = readParamList(in, &length);
    characteristics.hw_enforced.params = params;
    characteristics.hw_enforced.length = length;
}

void KeyCharacteristics::writeToParcel(Parcel* out) const {
    if (characteristics.sw_enforced.params) {
        out->writeInt32(characteristics.sw_enforced.length);
        for (size_t i = 0; i < characteristics.sw_enforced.length; i++) {
            out->writeInt32(1);
            writeKeymasterArgumentToParcel(characteristics.sw_enforced.params[i], out);
        }
    } else {
        out->writeInt32(0);
    }
    if (characteristics.hw_enforced.params) {
        out->writeInt32(characteristics.hw_enforced.length);
        for (size_t i = 0; i < characteristics.hw_enforced.length; i++) {
            out->writeInt32(1);
            writeKeymasterArgumentToParcel(characteristics.hw_enforced.params[i], out);
        }
    } else {
        out->writeInt32(0);
    }
}

void writeKeymasterArgumentToParcel(const keymaster_key_param_t& param, Parcel* out) {
    switch (keymaster_tag_get_type(param.tag)) {
        case KM_ENUM:
        case KM_ENUM_REP: {
            out->writeInt32(param.tag);
            out->writeInt32(param.enumerated);
            break;
        }
        case KM_INT:
        case KM_INT_REP: {
            out->writeInt32(param.tag);
            out->writeInt32(param.integer);
            break;
        }
        case KM_LONG: {
            out->writeInt32(param.tag);
            out->writeInt64(param.long_integer);
            break;
        }
        case KM_DATE: {
            out->writeInt32(param.tag);
            out->writeInt64(param.date_time);
            break;
        }
        case KM_BOOL: {
            out->writeInt32(param.tag);
            break;
        }
        case KM_BIGNUM:
        case KM_BYTES: {
            out->writeInt32(param.tag);
            out->writeInt32(param.blob.data_length);
            void* buf = out->writeInplace(param.blob.data_length);
            if (buf) {
                memcpy(buf, param.blob.data, param.blob.data_length);
            } else {
                ALOGE("Failed to writeInplace keymaster blob param");
            }
            break;
        }
        default: {
            ALOGE("Failed to write argument: Unsupported keymaster_tag_t %d", param.tag);
        }
    }
}


bool readKeymasterArgumentFromParcel(const Parcel& in, keymaster_key_param_t* out) {
    if (in.readInt32() == 0) {
        return false;
    }
    keymaster_tag_t tag = static_cast<keymaster_tag_t>(in.readInt32());
    switch (keymaster_tag_get_type(tag)) {
        case KM_ENUM:
        case KM_ENUM_REP: {
            uint32_t value = in.readInt32();
            *out = keymaster_param_enum(tag, value);
            break;
        }
        case KM_INT:
        case KM_INT_REP: {
            uint32_t value = in.readInt32();
            *out = keymaster_param_int(tag, value);
            break;
        }
        case KM_LONG: {
            uint64_t value = in.readInt64();
            *out = keymaster_param_long(tag, value);
            break;
        }
        case KM_DATE: {
            uint64_t value = in.readInt64();
            *out = keymaster_param_date(tag, value);
            break;
        }
        case KM_BOOL: {
            *out = keymaster_param_bool(tag);
            break;
        }
        case KM_BIGNUM:
        case KM_BYTES: {
            ssize_t length = in.readInt32();
            uint8_t* data = NULL;
            size_t ulength = 0;
            if (length >= 0) {
                ulength = (size_t) length;
                // use malloc here so we can use keymaster_free_param_values
                // consistently.
                data = reinterpret_cast<uint8_t*>(malloc(ulength));
                const void* buf = in.readInplace(ulength);
                if (!buf || !data) {
                    ALOGE("Failed to allocate buffer for keymaster blob param");
                    return false;
                }
                memcpy(data, buf, ulength);
            }
            *out = keymaster_param_blob(tag, data, ulength);
            break;
        }
        default: {
            ALOGE("Unsupported keymaster_tag_t %d", tag);
            return false;
        }
    }
    return true;
}

// Read a keymaster_key_param_t* from a Parcel for use in a
// keymaster_key_characteristics_t. This will be free'd by calling
// keymaster_free_key_characteristics.
static keymaster_key_param_t* readParamList(const Parcel& in, size_t* length) {
    ssize_t slength = in.readInt32();
    *length = 0;
    if (slength < 0) {
        return NULL;
    }
    *length = (size_t) slength;
    if (*length >= UINT_MAX / sizeof(keymaster_key_param_t)) {
        return NULL;
    }
    keymaster_key_param_t* list =
            reinterpret_cast<keymaster_key_param_t*>(malloc(*length *
                                                            sizeof(keymaster_key_param_t)));
    if (!list) {
        ALOGD("Failed to allocate buffer for generateKey outCharacteristics");
        goto err;
    }
    for (size_t i = 0; i < *length ; i++) {
        if (!readKeymasterArgumentFromParcel(in, &list[i])) {
            ALOGE("Failed to read keymaster argument");
            keymaster_free_param_values(list, i);
            goto err;
        }
    }
    return list;
err:
    free(list);
    return NULL;
}

static void readKeymasterBlob(const Parcel& in, keymaster_blob_t* blob) {
    ssize_t length = in.readInt32();
    if (length > 0) {
        blob->data = (uint8_t*) in.readInplace(length);
        if (blob->data) {
            blob->data_length = (size_t) length;
        } else {
            blob->data_length = 0;
        }
    } else {
        blob->data = NULL;
        blob->data_length = 0;
    }
}

class BpKeystoreService: public BpInterface<IKeystoreService>
{
public:
    BpKeystoreService(const sp<IBinder>& impl)
        : BpInterface<IKeystoreService>(impl)
    {
    }

    // test ping
    virtual int32_t test()
    {
        Parcel data, reply;
        data.writeInterfaceToken(IKeystoreService::getInterfaceDescriptor());
        status_t status = remote()->transact(BnKeystoreService::TEST, data, &reply);
        if (status != NO_ERROR) {
            ALOGD("test() could not contact remote: %d\n", status);
            return -1;
        }
        int32_t err = reply.readExceptionCode();
        int32_t ret = reply.readInt32();
        if (err < 0) {
            ALOGD("test() caught exception %d\n", err);
            return -1;
        }
        return ret;
    }

    virtual int32_t get(const String16& name, uint8_t** item, size_t* itemLength)
    {
        Parcel data, reply;
        data.writeInterfaceToken(IKeystoreService::getInterfaceDescriptor());
        data.writeString16(name);
        status_t status = remote()->transact(BnKeystoreService::GET, data, &reply);
        if (status != NO_ERROR) {
            ALOGD("get() could not contact remote: %d\n", status);
            return -1;
        }
        int32_t err = reply.readExceptionCode();
        ssize_t len = reply.readInt32();
        if (len >= 0 && (size_t) len <= reply.dataAvail()) {
            size_t ulen = (size_t) len;
            const void* buf = reply.readInplace(ulen);
            *item = (uint8_t*) malloc(ulen);
            if (*item != NULL) {
                memcpy(*item, buf, ulen);
                *itemLength = ulen;
            } else {
                ALOGE("out of memory allocating output array in get");
                *itemLength = 0;
            }
        } else {
            *itemLength = 0;
        }
        if (err < 0) {
            ALOGD("get() caught exception %d\n", err);
            return -1;
        }
        return 0;
    }

    virtual int32_t insert(const String16& name, const uint8_t* item, size_t itemLength, int uid,
            int32_t flags)
    {
        Parcel data, reply;
        data.writeInterfaceToken(IKeystoreService::getInterfaceDescriptor());
        data.writeString16(name);
        data.writeInt32(itemLength);
        void* buf = data.writeInplace(itemLength);
        memcpy(buf, item, itemLength);
        data.writeInt32(uid);
        data.writeInt32(flags);
        status_t status = remote()->transact(BnKeystoreService::INSERT, data, &reply);
        if (status != NO_ERROR) {
            ALOGD("import() could not contact remote: %d\n", status);
            return -1;
        }
        int32_t err = reply.readExceptionCode();
        int32_t ret = reply.readInt32();
        if (err < 0) {
            ALOGD("import() caught exception %d\n", err);
            return -1;
        }
        return ret;
    }

    virtual int32_t del(const String16& name, int uid)
    {
        Parcel data, reply;
        data.writeInterfaceToken(IKeystoreService::getInterfaceDescriptor());
        data.writeString16(name);
        data.writeInt32(uid);
        status_t status = remote()->transact(BnKeystoreService::DEL, data, &reply);
        if (status != NO_ERROR) {
            ALOGD("del() could not contact remote: %d\n", status);
            return -1;
        }
        int32_t err = reply.readExceptionCode();
        int32_t ret = reply.readInt32();
        if (err < 0) {
            ALOGD("del() caught exception %d\n", err);
            return -1;
        }
        return ret;
    }

    virtual int32_t exist(const String16& name, int uid)
    {
        Parcel data, reply;
        data.writeInterfaceToken(IKeystoreService::getInterfaceDescriptor());
        data.writeString16(name);
        data.writeInt32(uid);
        status_t status = remote()->transact(BnKeystoreService::EXIST, data, &reply);
        if (status != NO_ERROR) {
            ALOGD("exist() could not contact remote: %d\n", status);
            return -1;
        }
        int32_t err = reply.readExceptionCode();
        int32_t ret = reply.readInt32();
        if (err < 0) {
            ALOGD("exist() caught exception %d\n", err);
            return -1;
        }
        return ret;
    }

    virtual int32_t saw(const String16& name, int uid, Vector<String16>* matches)
    {
        Parcel data, reply;
        data.writeInterfaceToken(IKeystoreService::getInterfaceDescriptor());
        data.writeString16(name);
        data.writeInt32(uid);
        status_t status = remote()->transact(BnKeystoreService::SAW, data, &reply);
        if (status != NO_ERROR) {
            ALOGD("saw() could not contact remote: %d\n", status);
            return -1;
        }
        int32_t err = reply.readExceptionCode();
        int32_t numMatches = reply.readInt32();
        for (int32_t i = 0; i < numMatches; i++) {
            matches->push(reply.readString16());
        }
        int32_t ret = reply.readInt32();
        if (err < 0) {
            ALOGD("saw() caught exception %d\n", err);
            return -1;
        }
        return ret;
    }

    virtual int32_t reset()
    {
        Parcel data, reply;
        data.writeInterfaceToken(IKeystoreService::getInterfaceDescriptor());
        status_t status = remote()->transact(BnKeystoreService::RESET, data, &reply);
        if (status != NO_ERROR) {
            ALOGD("reset() could not contact remote: %d\n", status);
            return -1;
        }
        int32_t err = reply.readExceptionCode();
        int32_t ret = reply.readInt32();
        if (err < 0) {
            ALOGD("reset() caught exception %d\n", err);
            return -1;
        }
        return ret;
    }

    virtual int32_t password(const String16& password)
    {
        Parcel data, reply;
        data.writeInterfaceToken(IKeystoreService::getInterfaceDescriptor());
        data.writeString16(password);
        status_t status = remote()->transact(BnKeystoreService::PASSWORD, data, &reply);
        if (status != NO_ERROR) {
            ALOGD("password() could not contact remote: %d\n", status);
            return -1;
        }
        int32_t err = reply.readExceptionCode();
        int32_t ret = reply.readInt32();
        if (err < 0) {
            ALOGD("password() caught exception %d\n", err);
            return -1;
        }
        return ret;
    }

    virtual int32_t lock()
    {
        Parcel data, reply;
        data.writeInterfaceToken(IKeystoreService::getInterfaceDescriptor());
        status_t status = remote()->transact(BnKeystoreService::LOCK, data, &reply);
        if (status != NO_ERROR) {
            ALOGD("lock() could not contact remote: %d\n", status);
            return -1;
        }
        int32_t err = reply.readExceptionCode();
        int32_t ret = reply.readInt32();
        if (err < 0) {
            ALOGD("lock() caught exception %d\n", err);
            return -1;
        }
        return ret;
    }

    virtual int32_t unlock(const String16& password)
    {
        Parcel data, reply;
        data.writeInterfaceToken(IKeystoreService::getInterfaceDescriptor());
        data.writeString16(password);
        status_t status = remote()->transact(BnKeystoreService::UNLOCK, data, &reply);
        if (status != NO_ERROR) {
            ALOGD("unlock() could not contact remote: %d\n", status);
            return -1;
        }
        int32_t err = reply.readExceptionCode();
        int32_t ret = reply.readInt32();
        if (err < 0) {
            ALOGD("unlock() caught exception %d\n", err);
            return -1;
        }
        return ret;
    }

    virtual int32_t zero()
    {
        Parcel data, reply;
        data.writeInterfaceToken(IKeystoreService::getInterfaceDescriptor());
        status_t status = remote()->transact(BnKeystoreService::ZERO, data, &reply);
        if (status != NO_ERROR) {
            ALOGD("zero() could not contact remote: %d\n", status);
            return -1;
        }
        int32_t err = reply.readExceptionCode();
        int32_t ret = reply.readInt32();
        if (err < 0) {
            ALOGD("zero() caught exception %d\n", err);
            return -1;
        }
        return ret;
    }

    virtual int32_t generate(const String16& name, int32_t uid, int32_t keyType, int32_t keySize,
            int32_t flags, Vector<sp<KeystoreArg> >* args)
    {
        Parcel data, reply;
        data.writeInterfaceToken(IKeystoreService::getInterfaceDescriptor());
        data.writeString16(name);
        data.writeInt32(uid);
        data.writeInt32(keyType);
        data.writeInt32(keySize);
        data.writeInt32(flags);
        data.writeInt32(1);
        data.writeInt32(args->size());
        for (Vector<sp<KeystoreArg> >::iterator it = args->begin(); it != args->end(); ++it) {
            sp<KeystoreArg> item = *it;
            size_t keyLength = item->size();
            data.writeInt32(keyLength);
            void* buf = data.writeInplace(keyLength);
            memcpy(buf, item->data(), keyLength);
        }
        status_t status = remote()->transact(BnKeystoreService::GENERATE, data, &reply);
        if (status != NO_ERROR) {
            ALOGD("generate() could not contact remote: %d\n", status);
            return -1;
        }
        int32_t err = reply.readExceptionCode();
        int32_t ret = reply.readInt32();
        if (err < 0) {
            ALOGD("generate() caught exception %d\n", err);
            return -1;
        }
        return ret;
    }

    virtual int32_t import(const String16& name, const uint8_t* key, size_t keyLength, int uid,
            int flags)
    {
        Parcel data, reply;
        data.writeInterfaceToken(IKeystoreService::getInterfaceDescriptor());
        data.writeString16(name);
        data.writeInt32(keyLength);
        void* buf = data.writeInplace(keyLength);
        memcpy(buf, key, keyLength);
        data.writeInt32(uid);
        data.writeInt32(flags);
        status_t status = remote()->transact(BnKeystoreService::IMPORT, data, &reply);
        if (status != NO_ERROR) {
            ALOGD("import() could not contact remote: %d\n", status);
            return -1;
        }
        int32_t err = reply.readExceptionCode();
        int32_t ret = reply.readInt32();
        if (err < 0) {
            ALOGD("import() caught exception %d\n", err);
            return -1;
        }
        return ret;
    }

    virtual int32_t sign(const String16& name, const uint8_t* in, size_t inLength, uint8_t** out,
            size_t* outLength)
    {
        Parcel data, reply;
        data.writeInterfaceToken(IKeystoreService::getInterfaceDescriptor());
        data.writeString16(name);
        data.writeInt32(inLength);
        void* buf = data.writeInplace(inLength);
        memcpy(buf, in, inLength);
        status_t status = remote()->transact(BnKeystoreService::SIGN, data, &reply);
        if (status != NO_ERROR) {
            ALOGD("import() could not contact remote: %d\n", status);
            return -1;
        }
        int32_t err = reply.readExceptionCode();
        ssize_t len = reply.readInt32();
        if (len >= 0 && (size_t) len <= reply.dataAvail()) {
            size_t ulen = (size_t) len;
            const void* outBuf = reply.readInplace(ulen);
            *out = (uint8_t*) malloc(ulen);
            if (*out != NULL) {
                memcpy((void*) *out, outBuf, ulen);
                *outLength = ulen;
            } else {
                ALOGE("out of memory allocating output array in sign");
                *outLength = 0;
            }
        } else {
            *outLength = 0;
        }
        if (err < 0) {
            ALOGD("import() caught exception %d\n", err);
            return -1;
        }
        return 0;
    }

    virtual int32_t verify(const String16& name, const uint8_t* in, size_t inLength,
            const uint8_t* signature, size_t signatureLength)
    {
        Parcel data, reply;
        void* buf;

        data.writeInterfaceToken(IKeystoreService::getInterfaceDescriptor());
        data.writeString16(name);
        data.writeInt32(inLength);
        buf = data.writeInplace(inLength);
        memcpy(buf, in, inLength);
        data.writeInt32(signatureLength);
        buf = data.writeInplace(signatureLength);
        memcpy(buf, signature, signatureLength);
        status_t status = remote()->transact(BnKeystoreService::VERIFY, data, &reply);
        if (status != NO_ERROR) {
            ALOGD("verify() could not contact remote: %d\n", status);
            return -1;
        }
        int32_t err = reply.readExceptionCode();
        int32_t ret = reply.readInt32();
        if (err < 0) {
            ALOGD("verify() caught exception %d\n", err);
            return -1;
        }
        return ret;
    }

    virtual int32_t get_pubkey(const String16& name, uint8_t** pubkey, size_t* pubkeyLength)
    {
        Parcel data, reply;
        data.writeInterfaceToken(IKeystoreService::getInterfaceDescriptor());
        data.writeString16(name);
        status_t status = remote()->transact(BnKeystoreService::GET_PUBKEY, data, &reply);
        if (status != NO_ERROR) {
            ALOGD("get_pubkey() could not contact remote: %d\n", status);
            return -1;
        }
        int32_t err = reply.readExceptionCode();
        ssize_t len = reply.readInt32();
        if (len >= 0 && (size_t) len <= reply.dataAvail()) {
            size_t ulen = (size_t) len;
            const void* buf = reply.readInplace(ulen);
            *pubkey = (uint8_t*) malloc(ulen);
            if (*pubkey != NULL) {
                memcpy(*pubkey, buf, ulen);
                *pubkeyLength = ulen;
            } else {
                ALOGE("out of memory allocating output array in get_pubkey");
                *pubkeyLength = 0;
            }
        } else {
            *pubkeyLength = 0;
        }
        if (err < 0) {
            ALOGD("get_pubkey() caught exception %d\n", err);
            return -1;
        }
        return 0;
     }

    virtual int32_t del_key(const String16& name, int uid)
    {
        Parcel data, reply;
        data.writeInterfaceToken(IKeystoreService::getInterfaceDescriptor());
        data.writeString16(name);
        data.writeInt32(uid);
        status_t status = remote()->transact(BnKeystoreService::DEL_KEY, data, &reply);
        if (status != NO_ERROR) {
            ALOGD("del_key() could not contact remote: %d\n", status);
            return -1;
        }
        int32_t err = reply.readExceptionCode();
        int32_t ret = reply.readInt32();
        if (err < 0) {
            ALOGD("del_key() caught exception %d\n", err);
            return -1;
        }
        return ret;
    }

    virtual int32_t grant(const String16& name, int32_t granteeUid)
    {
        Parcel data, reply;
        data.writeInterfaceToken(IKeystoreService::getInterfaceDescriptor());
        data.writeString16(name);
        data.writeInt32(granteeUid);
        status_t status = remote()->transact(BnKeystoreService::GRANT, data, &reply);
        if (status != NO_ERROR) {
            ALOGD("grant() could not contact remote: %d\n", status);
            return -1;
        }
        int32_t err = reply.readExceptionCode();
        int32_t ret = reply.readInt32();
        if (err < 0) {
            ALOGD("grant() caught exception %d\n", err);
            return -1;
        }
        return ret;
    }

    virtual int32_t ungrant(const String16& name, int32_t granteeUid)
    {
        Parcel data, reply;
        data.writeInterfaceToken(IKeystoreService::getInterfaceDescriptor());
        data.writeString16(name);
        data.writeInt32(granteeUid);
        status_t status = remote()->transact(BnKeystoreService::UNGRANT, data, &reply);
        if (status != NO_ERROR) {
            ALOGD("ungrant() could not contact remote: %d\n", status);
            return -1;
        }
        int32_t err = reply.readExceptionCode();
        int32_t ret = reply.readInt32();
        if (err < 0) {
            ALOGD("ungrant() caught exception %d\n", err);
            return -1;
        }
        return ret;
    }

    int64_t getmtime(const String16& name)
    {
        Parcel data, reply;
        data.writeInterfaceToken(IKeystoreService::getInterfaceDescriptor());
        data.writeString16(name);
        status_t status = remote()->transact(BnKeystoreService::GETMTIME, data, &reply);
        if (status != NO_ERROR) {
            ALOGD("getmtime() could not contact remote: %d\n", status);
            return -1;
        }
        int32_t err = reply.readExceptionCode();
        int64_t ret = reply.readInt64();
        if (err < 0) {
            ALOGD("getmtime() caught exception %d\n", err);
            return -1;
        }
        return ret;
    }

    virtual int32_t duplicate(const String16& srcKey, int32_t srcUid, const String16& destKey,
            int32_t destUid)
    {
        Parcel data, reply;
        data.writeInterfaceToken(IKeystoreService::getInterfaceDescriptor());
        data.writeString16(srcKey);
        data.writeInt32(srcUid);
        data.writeString16(destKey);
        data.writeInt32(destUid);
        status_t status = remote()->transact(BnKeystoreService::DUPLICATE, data, &reply);
        if (status != NO_ERROR) {
            ALOGD("duplicate() could not contact remote: %d\n", status);
            return -1;
        }
        int32_t err = reply.readExceptionCode();
        int32_t ret = reply.readInt32();
        if (err < 0) {
            ALOGD("duplicate() caught exception %d\n", err);
            return -1;
        }
        return ret;
    }

    virtual int32_t is_hardware_backed(const String16& keyType)
    {
        Parcel data, reply;
        data.writeInterfaceToken(IKeystoreService::getInterfaceDescriptor());
        data.writeString16(keyType);
        status_t status = remote()->transact(BnKeystoreService::IS_HARDWARE_BACKED, data, &reply);
        if (status != NO_ERROR) {
            ALOGD("is_hardware_backed() could not contact remote: %d\n", status);
            return -1;
        }
        int32_t err = reply.readExceptionCode();
        int32_t ret = reply.readInt32();
        if (err < 0) {
            ALOGD("is_hardware_backed() caught exception %d\n", err);
            return -1;
        }
        return ret;
    }

    virtual int32_t clear_uid(int64_t uid)
    {
        Parcel data, reply;
        data.writeInterfaceToken(IKeystoreService::getInterfaceDescriptor());
        data.writeInt64(uid);
        status_t status = remote()->transact(BnKeystoreService::CLEAR_UID, data, &reply);
        if (status != NO_ERROR) {
            ALOGD("clear_uid() could not contact remote: %d\n", status);
            return -1;
        }
        int32_t err = reply.readExceptionCode();
        int32_t ret = reply.readInt32();
        if (err < 0) {
            ALOGD("clear_uid() caught exception %d\n", err);
            return -1;
        }
        return ret;
    }

    virtual int32_t reset_uid(int32_t uid) {
        Parcel data, reply;
        data.writeInterfaceToken(IKeystoreService::getInterfaceDescriptor());
        data.writeInt32(uid);
        status_t status = remote()->transact(BnKeystoreService::RESET_UID, data, &reply);
        if (status != NO_ERROR) {
            ALOGD("reset_uid() could not contact remote: %d\n", status);
            return -1;
        }
        int32_t err = reply.readExceptionCode();
        int32_t ret = reply.readInt32();
        if (err < 0) {
            ALOGD("reset_uid() caught exception %d\n", err);
            return -1;
        }
        return ret;

    }

    virtual int32_t sync_uid(int32_t sourceUid, int32_t targetUid)
    {
        Parcel data, reply;
        data.writeInterfaceToken(IKeystoreService::getInterfaceDescriptor());
        data.writeInt32(sourceUid);
        data.writeInt32(targetUid);
        status_t status = remote()->transact(BnKeystoreService::SYNC_UID, data, &reply);
        if (status != NO_ERROR) {
            ALOGD("sync_uid() could not contact remote: %d\n", status);
            return -1;
        }
        int32_t err = reply.readExceptionCode();
        int32_t ret = reply.readInt32();
        if (err < 0) {
            ALOGD("sync_uid() caught exception %d\n", err);
            return -1;
        }
        return ret;
    }

    virtual int32_t password_uid(const String16& password, int32_t uid)
    {
        Parcel data, reply;
        data.writeInterfaceToken(IKeystoreService::getInterfaceDescriptor());
        data.writeString16(password);
        data.writeInt32(uid);
        status_t status = remote()->transact(BnKeystoreService::PASSWORD_UID, data, &reply);
        if (status != NO_ERROR) {
            ALOGD("password_uid() could not contact remote: %d\n", status);
            return -1;
        }
        int32_t err = reply.readExceptionCode();
        int32_t ret = reply.readInt32();
        if (err < 0) {
            ALOGD("password_uid() caught exception %d\n", err);
            return -1;
        }
        return ret;
    }
    virtual int32_t addRngEntropy(const uint8_t* buf, size_t bufLength)
    {
        Parcel data, reply;
        data.writeInterfaceToken(IKeystoreService::getInterfaceDescriptor());
        data.writeInt32(bufLength);
        data.writeByteArray(bufLength, buf);
        status_t status = remote()->transact(BnKeystoreService::ADD_RNG_ENTROPY, data, &reply);
        if (status != NO_ERROR) {
            ALOGD("addRngEntropy() could not contact remote: %d\n", status);
            return -1;
        }
        int32_t err = reply.readExceptionCode();
        int32_t ret = reply.readInt32();
        if (err < 0) {
            ALOGD("addRngEntropy() caught exception %d\n", err);
            return -1;
        }
        return ret;
    };

    virtual int32_t generateKey(const String16& name, const KeymasterArguments& params,
                                int uid, int flags, KeyCharacteristics* outCharacteristics)
    {
        Parcel data, reply;
        data.writeInterfaceToken(IKeystoreService::getInterfaceDescriptor());
        data.writeString16(name);
        data.writeInt32(1);
        params.writeToParcel(&data);
        data.writeInt32(uid);
        data.writeInt32(flags);
        status_t status = remote()->transact(BnKeystoreService::GENERATE_KEY, data, &reply);
        if (status != NO_ERROR) {
            ALOGD("generateKey() could not contact remote: %d\n", status);
            return KM_ERROR_UNKNOWN_ERROR;
        }
        int32_t err = reply.readExceptionCode();
        int32_t ret = reply.readInt32();
        if (err < 0) {
            ALOGD("generateKey() caught exception %d\n", err);
            return KM_ERROR_UNKNOWN_ERROR;
        }
        if (reply.readInt32() != 0 && outCharacteristics) {
            outCharacteristics->readFromParcel(reply);
        }
        return ret;
    }
    virtual int32_t getKeyCharacteristics(const String16& name,
                                          const keymaster_blob_t& clientId,
                                          const keymaster_blob_t& appData,
                                          KeyCharacteristics* outCharacteristics)
    {
        Parcel data, reply;
        data.writeInterfaceToken(IKeystoreService::getInterfaceDescriptor());
        data.writeString16(name);
        data.writeByteArray(clientId.data_length, clientId.data);
        data.writeByteArray(appData.data_length, appData.data);
        status_t status = remote()->transact(BnKeystoreService::GET_KEY_CHARACTERISTICS,
                                             data, &reply);
        if (status != NO_ERROR) {
            ALOGD("getKeyCharacteristics() could not contact remote: %d\n", status);
            return KM_ERROR_UNKNOWN_ERROR;
        }
        int32_t err = reply.readExceptionCode();
        int32_t ret = reply.readInt32();
        if (err < 0) {
            ALOGD("getKeyCharacteristics() caught exception %d\n", err);
            return KM_ERROR_UNKNOWN_ERROR;
        }
        if (reply.readInt32() != 0 && outCharacteristics) {
            outCharacteristics->readFromParcel(reply);
        }
        return ret;
    }
    virtual int32_t importKey(const String16& name, const KeymasterArguments&  params,
                              keymaster_key_format_t format, const uint8_t *keyData,
                              size_t keyLength, int uid, int flags,
                              KeyCharacteristics* outCharacteristics)
    {
        Parcel data, reply;
        data.writeInterfaceToken(IKeystoreService::getInterfaceDescriptor());
        data.writeString16(name);
        data.writeInt32(1);
        params.writeToParcel(&data);
        data.writeInt32(format);
        data.writeByteArray(keyLength, keyData);
        data.writeInt32(uid);
        data.writeInt32(flags);
        status_t status = remote()->transact(BnKeystoreService::IMPORT_KEY, data, &reply);
        if (status != NO_ERROR) {
            ALOGD("importKey() could not contact remote: %d\n", status);
            return KM_ERROR_UNKNOWN_ERROR;
        }
        int32_t err = reply.readExceptionCode();
        int32_t ret = reply.readInt32();
        if (err < 0) {
            ALOGD("importKey() caught exception %d\n", err);
            return KM_ERROR_UNKNOWN_ERROR;
        }
        if (reply.readInt32() != 0 && outCharacteristics) {
            outCharacteristics->readFromParcel(reply);
        }
        return ret;
    }

    virtual void exportKey(const String16& name, keymaster_key_format_t format,
                           const keymaster_blob_t& clientId,
                           const keymaster_blob_t& appData, ExportResult* result)
    {
        if (!result) {
            return;
        }

        Parcel data, reply;
        data.writeInterfaceToken(IKeystoreService::getInterfaceDescriptor());
        data.writeString16(name);
        data.writeInt32(format);
        data.writeByteArray(clientId.data_length, clientId.data);
        data.writeByteArray(appData.data_length, appData.data);
        status_t status = remote()->transact(BnKeystoreService::EXPORT_KEY, data, &reply);
        if (status != NO_ERROR) {
            ALOGD("exportKey() could not contact remote: %d\n", status);
            result->resultCode = KM_ERROR_UNKNOWN_ERROR;
            return;
        }
        int32_t err = reply.readExceptionCode();
        if (err < 0) {
            ALOGD("exportKey() caught exception %d\n", err);
            result->resultCode = KM_ERROR_UNKNOWN_ERROR;
            return;
        }
        if (reply.readInt32() != 0) {
            result->readFromParcel(reply);
        }
    }

    virtual void begin(const sp<IBinder>& appToken, const String16& name,
                       keymaster_purpose_t purpose, bool pruneable,
                       const KeymasterArguments& params, KeymasterArguments* outParams,
                       OperationResult* result)
    {
        if (!result || !outParams) {
            return;
        }
        Parcel data, reply;
        data.writeInterfaceToken(IKeystoreService::getInterfaceDescriptor());
        data.writeStrongBinder(appToken);
        data.writeString16(name);
        data.writeInt32(purpose);
        data.writeInt32(pruneable ? 1 : 0);
        data.writeInt32(1);
        params.writeToParcel(&data);
        status_t status = remote()->transact(BnKeystoreService::BEGIN, data, &reply);
        if (status != NO_ERROR) {
            ALOGD("begin() could not contact remote: %d\n", status);
            result->resultCode = KM_ERROR_UNKNOWN_ERROR;
            return;
        }
        int32_t err = reply.readExceptionCode();
        if (err < 0) {
            ALOGD("begin() caught exception %d\n", err);
            result->resultCode = KM_ERROR_UNKNOWN_ERROR;
            return;
        }
        if (reply.readInt32() != 0) {
            result->readFromParcel(reply);
        }
        if (reply.readInt32() != 0) {
            outParams->readFromParcel(reply);
        }
    }

    virtual void update(const sp<IBinder>& token, const KeymasterArguments& params,
                        uint8_t* opData, size_t dataLength, OperationResult* result)
    {
        if (!result) {
            return;
        }
        Parcel data, reply;
        data.writeInterfaceToken(IKeystoreService::getInterfaceDescriptor());
        data.writeStrongBinder(token);
        data.writeInt32(1);
        params.writeToParcel(&data);
        data.writeByteArray(dataLength, opData);
        status_t status = remote()->transact(BnKeystoreService::UPDATE, data, &reply);
        if (status != NO_ERROR) {
            ALOGD("update() could not contact remote: %d\n", status);
            result->resultCode = KM_ERROR_UNKNOWN_ERROR;
            return;
        }
        int32_t err = reply.readExceptionCode();
        if (err < 0) {
            ALOGD("update() caught exception %d\n", err);
            result->resultCode = KM_ERROR_UNKNOWN_ERROR;
            return;
        }
        if (reply.readInt32() != 0) {
            result->readFromParcel(reply);
        }
    }

    virtual void finish(const sp<IBinder>& token, const KeymasterArguments& params,
                        uint8_t* signature, size_t signatureLength, OperationResult* result)
    {
        if (!result) {
            return;
        }
        Parcel data, reply;
        data.writeInterfaceToken(IKeystoreService::getInterfaceDescriptor());
        data.writeStrongBinder(token);
        data.writeInt32(1);
        params.writeToParcel(&data);
        data.writeByteArray(signatureLength, signature);
        status_t status = remote()->transact(BnKeystoreService::FINISH, data, &reply);
        if (status != NO_ERROR) {
            ALOGD("finish() could not contact remote: %d\n", status);
            result->resultCode = KM_ERROR_UNKNOWN_ERROR;
            return;
        }
        int32_t err = reply.readExceptionCode();
        if (err < 0) {
            ALOGD("finish() caught exception %d\n", err);
            result->resultCode = KM_ERROR_UNKNOWN_ERROR;
            return;
        }
        if (reply.readInt32() != 0) {
            result->readFromParcel(reply);
        }
    }

    virtual int32_t abort(const sp<IBinder>& token)
    {
        Parcel data, reply;
        data.writeInterfaceToken(IKeystoreService::getInterfaceDescriptor());
        data.writeStrongBinder(token);
        status_t status = remote()->transact(BnKeystoreService::FINISH, data, &reply);
        if (status != NO_ERROR) {
            ALOGD("abort() could not contact remote: %d\n", status);
            return KM_ERROR_UNKNOWN_ERROR;
        }
        int32_t err = reply.readExceptionCode();
        int32_t ret = reply.readInt32();
        if (err < 0) {
            ALOGD("abort() caught exception %d\n", err);
            return KM_ERROR_UNKNOWN_ERROR;
        }
        return ret;
    }
};

IMPLEMENT_META_INTERFACE(KeystoreService, "android.security.IKeystoreService");

// ----------------------------------------------------------------------

status_t BnKeystoreService::onTransact(
    uint32_t code, const Parcel& data, Parcel* reply, uint32_t flags)
{
    switch(code) {
        case TEST: {
            CHECK_INTERFACE(IKeystoreService, data, reply);
            int32_t ret = test();
            reply->writeNoException();
            reply->writeInt32(ret);
            return NO_ERROR;
        } break;
        case GET: {
            CHECK_INTERFACE(IKeystoreService, data, reply);
            String16 name = data.readString16();
            void* out = NULL;
            size_t outSize = 0;
            int32_t ret = get(name, (uint8_t**) &out, &outSize);
            reply->writeNoException();
            if (ret == 1) {
                reply->writeInt32(outSize);
                void* buf = reply->writeInplace(outSize);
                memcpy(buf, out, outSize);
                free(out);
            } else {
                reply->writeInt32(-1);
            }
            return NO_ERROR;
        } break;
        case INSERT: {
            CHECK_INTERFACE(IKeystoreService, data, reply);
            String16 name = data.readString16();
            ssize_t inSize = data.readInt32();
            const void* in;
            if (inSize >= 0 && (size_t) inSize <= data.dataAvail()) {
                in = data.readInplace(inSize);
            } else {
                in = NULL;
                inSize = 0;
            }
            int uid = data.readInt32();
            int32_t flags = data.readInt32();
            int32_t ret = insert(name, (const uint8_t*) in, (size_t) inSize, uid, flags);
            reply->writeNoException();
            reply->writeInt32(ret);
            return NO_ERROR;
        } break;
        case DEL: {
            CHECK_INTERFACE(IKeystoreService, data, reply);
            String16 name = data.readString16();
            int uid = data.readInt32();
            int32_t ret = del(name, uid);
            reply->writeNoException();
            reply->writeInt32(ret);
            return NO_ERROR;
        } break;
        case EXIST: {
            CHECK_INTERFACE(IKeystoreService, data, reply);
            String16 name = data.readString16();
            int uid = data.readInt32();
            int32_t ret = exist(name, uid);
            reply->writeNoException();
            reply->writeInt32(ret);
            return NO_ERROR;
        } break;
        case SAW: {
            CHECK_INTERFACE(IKeystoreService, data, reply);
            String16 name = data.readString16();
            int uid = data.readInt32();
            Vector<String16> matches;
            int32_t ret = saw(name, uid, &matches);
            reply->writeNoException();
            reply->writeInt32(matches.size());
            Vector<String16>::const_iterator it = matches.begin();
            for (; it != matches.end(); ++it) {
                reply->writeString16(*it);
            }
            reply->writeInt32(ret);
            return NO_ERROR;
        } break;
        case RESET: {
            CHECK_INTERFACE(IKeystoreService, data, reply);
            int32_t ret = reset();
            reply->writeNoException();
            reply->writeInt32(ret);
            return NO_ERROR;
        } break;
        case PASSWORD: {
            CHECK_INTERFACE(IKeystoreService, data, reply);
            String16 pass = data.readString16();
            int32_t ret = password(pass);
            reply->writeNoException();
            reply->writeInt32(ret);
            return NO_ERROR;
        } break;
        case LOCK: {
            CHECK_INTERFACE(IKeystoreService, data, reply);
            int32_t ret = lock();
            reply->writeNoException();
            reply->writeInt32(ret);
            return NO_ERROR;
        } break;
        case UNLOCK: {
            CHECK_INTERFACE(IKeystoreService, data, reply);
            String16 pass = data.readString16();
            int32_t ret = unlock(pass);
            reply->writeNoException();
            reply->writeInt32(ret);
            return NO_ERROR;
        } break;
        case ZERO: {
            CHECK_INTERFACE(IKeystoreService, data, reply);
            int32_t ret = zero();
            reply->writeNoException();
            reply->writeInt32(ret);
            return NO_ERROR;
        } break;
        case GENERATE: {
            CHECK_INTERFACE(IKeystoreService, data, reply);
            String16 name = data.readString16();
            int32_t uid = data.readInt32();
            int32_t keyType = data.readInt32();
            int32_t keySize = data.readInt32();
            int32_t flags = data.readInt32();
            Vector<sp<KeystoreArg> > args;
            int32_t argsPresent = data.readInt32();
            if (argsPresent == 1) {
                ssize_t numArgs = data.readInt32();
                if (numArgs > MAX_GENERATE_ARGS) {
                    return BAD_VALUE;
                }
                if (numArgs > 0) {
                    for (size_t i = 0; i < (size_t) numArgs; i++) {
                        ssize_t inSize = data.readInt32();
                        if (inSize >= 0 && (size_t) inSize <= data.dataAvail()) {
                            sp<KeystoreArg> arg = new KeystoreArg(data.readInplace(inSize),
                                                                  inSize);
                            args.push_back(arg);
                        } else {
                            args.push_back(NULL);
                        }
                    }
                }
            }
            int32_t ret = generate(name, uid, keyType, keySize, flags, &args);
            reply->writeNoException();
            reply->writeInt32(ret);
            return NO_ERROR;
        } break;
        case IMPORT: {
            CHECK_INTERFACE(IKeystoreService, data, reply);
            String16 name = data.readString16();
            ssize_t inSize = data.readInt32();
            const void* in;
            if (inSize >= 0 && (size_t) inSize <= data.dataAvail()) {
                in = data.readInplace(inSize);
            } else {
                in = NULL;
                inSize = 0;
            }
            int uid = data.readInt32();
            int32_t flags = data.readInt32();
            int32_t ret = import(name, (const uint8_t*) in, (size_t) inSize, uid, flags);
            reply->writeNoException();
            reply->writeInt32(ret);
            return NO_ERROR;
        } break;
        case SIGN: {
            CHECK_INTERFACE(IKeystoreService, data, reply);
            String16 name = data.readString16();
            ssize_t inSize = data.readInt32();
            const void* in;
            if (inSize >= 0 && (size_t) inSize <= data.dataAvail()) {
                in = data.readInplace(inSize);
            } else {
                in = NULL;
                inSize = 0;
            }
            void* out = NULL;
            size_t outSize = 0;
            int32_t ret = sign(name, (const uint8_t*) in, (size_t) inSize, (uint8_t**) &out, &outSize);
            reply->writeNoException();
            if (outSize > 0 && out != NULL) {
                reply->writeInt32(outSize);
                void* buf = reply->writeInplace(outSize);
                memcpy(buf, out, outSize);
                free(out);
            } else {
                reply->writeInt32(-1);
            }
            reply->writeInt32(ret);
            return NO_ERROR;
        } break;
        case VERIFY: {
            CHECK_INTERFACE(IKeystoreService, data, reply);
            String16 name = data.readString16();
            ssize_t inSize = data.readInt32();
            const void* in;
            if (inSize >= 0 && (size_t) inSize <= data.dataAvail()) {
                in = data.readInplace(inSize);
            } else {
                in = NULL;
                inSize = 0;
            }
            ssize_t sigSize = data.readInt32();
            const void* sig;
            if (sigSize >= 0 && (size_t) sigSize <= data.dataAvail()) {
                sig = data.readInplace(sigSize);
            } else {
                sig = NULL;
                sigSize = 0;
            }
            bool ret = verify(name, (const uint8_t*) in, (size_t) inSize, (const uint8_t*) sig,
                    (size_t) sigSize);
            reply->writeNoException();
            reply->writeInt32(ret ? 1 : 0);
            return NO_ERROR;
        } break;
        case GET_PUBKEY: {
            CHECK_INTERFACE(IKeystoreService, data, reply);
            String16 name = data.readString16();
            void* out = NULL;
            size_t outSize = 0;
            int32_t ret = get_pubkey(name, (unsigned char**) &out, &outSize);
            reply->writeNoException();
            if (outSize > 0 && out != NULL) {
                reply->writeInt32(outSize);
                void* buf = reply->writeInplace(outSize);
                memcpy(buf, out, outSize);
                free(out);
            } else {
                reply->writeInt32(-1);
            }
            reply->writeInt32(ret);
            return NO_ERROR;
        } break;
        case DEL_KEY: {
            CHECK_INTERFACE(IKeystoreService, data, reply);
            String16 name = data.readString16();
            int uid = data.readInt32();
            int32_t ret = del_key(name, uid);
            reply->writeNoException();
            reply->writeInt32(ret);
            return NO_ERROR;
        } break;
        case GRANT: {
            CHECK_INTERFACE(IKeystoreService, data, reply);
            String16 name = data.readString16();
            int32_t granteeUid = data.readInt32();
            int32_t ret = grant(name, granteeUid);
            reply->writeNoException();
            reply->writeInt32(ret);
            return NO_ERROR;
        } break;
        case UNGRANT: {
            CHECK_INTERFACE(IKeystoreService, data, reply);
            String16 name = data.readString16();
            int32_t granteeUid = data.readInt32();
            int32_t ret = ungrant(name, granteeUid);
            reply->writeNoException();
            reply->writeInt32(ret);
            return NO_ERROR;
        } break;
        case GETMTIME: {
            CHECK_INTERFACE(IKeystoreService, data, reply);
            String16 name = data.readString16();
            int64_t ret = getmtime(name);
            reply->writeNoException();
            reply->writeInt64(ret);
            return NO_ERROR;
        } break;
        case DUPLICATE: {
            CHECK_INTERFACE(IKeystoreService, data, reply);
            String16 srcKey = data.readString16();
            int32_t srcUid = data.readInt32();
            String16 destKey = data.readString16();
            int32_t destUid = data.readInt32();
            int32_t ret = duplicate(srcKey, srcUid, destKey, destUid);
            reply->writeNoException();
            reply->writeInt32(ret);
            return NO_ERROR;
        } break;
        case IS_HARDWARE_BACKED: {
            CHECK_INTERFACE(IKeystoreService, data, reply);
            String16 keyType = data.readString16();
            int32_t ret = is_hardware_backed(keyType);
            reply->writeNoException();
            reply->writeInt32(ret);
            return NO_ERROR;
        }
        case CLEAR_UID: {
            CHECK_INTERFACE(IKeystoreService, data, reply);
            int64_t uid = data.readInt64();
            int32_t ret = clear_uid(uid);
            reply->writeNoException();
            reply->writeInt32(ret);
            return NO_ERROR;
        }
        case RESET_UID: {
            CHECK_INTERFACE(IKeystoreService, data, reply);
            int32_t uid = data.readInt32();
            int32_t ret = reset_uid(uid);
            reply->writeNoException();
            reply->writeInt32(ret);
            return NO_ERROR;
        }
        case SYNC_UID: {
            CHECK_INTERFACE(IKeystoreService, data, reply);
            int32_t sourceUid = data.readInt32();
            int32_t targetUid = data.readInt32();
            int32_t ret = sync_uid(sourceUid, targetUid);
            reply->writeNoException();
            reply->writeInt32(ret);
            return NO_ERROR;
        }
        case PASSWORD_UID: {
            CHECK_INTERFACE(IKeystoreService, data, reply);
            String16 password = data.readString16();
            int32_t uid = data.readInt32();
            int32_t ret = password_uid(password, uid);
            reply->writeNoException();
            reply->writeInt32(ret);
            return NO_ERROR;
        }
        case ADD_RNG_ENTROPY: {
            CHECK_INTERFACE(IKeystoreService, data, reply);
            size_t size = data.readInt32();
            uint8_t* bytes;
            if (size > 0) {
                bytes = (uint8_t*) data.readInplace(size);
            } else {
                bytes = NULL;
            }
            int32_t ret = addRngEntropy(bytes, size);
            reply->writeNoException();
            reply->writeInt32(ret);
            return NO_ERROR;
        }
        case GENERATE_KEY: {
            CHECK_INTERFACE(IKeystoreService, data, reply);
            String16 name = data.readString16();
            KeymasterArguments args;
            if (data.readInt32() != 0) {
                args.readFromParcel(data);
            }
            int32_t uid = data.readInt32();
            int32_t flags = data.readInt32();
            KeyCharacteristics outCharacteristics;
            int32_t ret = generateKey(name, args, uid, flags, &outCharacteristics);
            reply->writeNoException();
            reply->writeInt32(ret);
            reply->writeInt32(1);
            outCharacteristics.writeToParcel(reply);
            return NO_ERROR;
        }
        case GET_KEY_CHARACTERISTICS: {
            CHECK_INTERFACE(IKeystoreService, data, reply);
            String16 name = data.readString16();
            keymaster_blob_t clientId, appData;
            readKeymasterBlob(data, &clientId);
            readKeymasterBlob(data, &appData);
            KeyCharacteristics outCharacteristics;
            int ret = getKeyCharacteristics(name, clientId, appData, &outCharacteristics);
            reply->writeNoException();
            reply->writeInt32(ret);
            reply->writeInt32(1);
            outCharacteristics.writeToParcel(reply);
            return NO_ERROR;
        }
        case IMPORT_KEY: {
            CHECK_INTERFACE(IKeystoreService, data, reply);
            String16 name = data.readString16();
            KeymasterArguments args;
            if (data.readInt32() != 0) {
                args.readFromParcel(data);
            }
            keymaster_key_format_t format = static_cast<keymaster_key_format_t>(data.readInt32());
            uint8_t* keyData = NULL;
            ssize_t keyLength = data.readInt32();
            size_t ukeyLength = (size_t) keyLength;
            if (keyLength >= 0) {
                keyData = (uint8_t*) data.readInplace(keyLength);
            } else {
                ukeyLength = 0;
            }
            int32_t uid = data.readInt32();
            int32_t flags = data.readInt32();
            KeyCharacteristics outCharacteristics;
            int32_t ret = importKey(name, args, format, keyData, ukeyLength, uid, flags,
                                    &outCharacteristics);
            reply->writeNoException();
            reply->writeInt32(ret);
            reply->writeInt32(1);
            outCharacteristics.writeToParcel(reply);

            return NO_ERROR;
        }
        case EXPORT_KEY: {
            CHECK_INTERFACE(IKeystoreService, data, reply);
            String16 name = data.readString16();
            keymaster_key_format_t format = static_cast<keymaster_key_format_t>(data.readInt32());
            keymaster_blob_t clientId, appData;
            readKeymasterBlob(data, &clientId);
            readKeymasterBlob(data, &appData);
            ExportResult result;
            exportKey(name, format, clientId, appData, &result);
            reply->writeNoException();
            reply->writeInt32(1);
            result.writeToParcel(reply);

            return NO_ERROR;
        }
        case BEGIN: {
            CHECK_INTERFACE(IKeystoreService, data, reply);
            sp<IBinder> token = data.readStrongBinder();
            String16 name = data.readString16();
            keymaster_purpose_t purpose = static_cast<keymaster_purpose_t>(data.readInt32());
            bool pruneable = data.readInt32() != 0;
            KeymasterArguments args;
            if (data.readInt32() != 0) {
                args.readFromParcel(data);
            }
            KeymasterArguments outArgs;
            OperationResult result;
            begin(token, name, purpose, pruneable, args, &outArgs, &result);
            reply->writeNoException();
            reply->writeInt32(1);
            result.writeToParcel(reply);
            reply->writeInt32(1);
            outArgs.writeToParcel(reply);

            return NO_ERROR;
        }
        case UPDATE: {
            CHECK_INTERFACE(IKeystoreService, data, reply);
            sp<IBinder> token = data.readStrongBinder();
            KeymasterArguments args;
            if (data.readInt32() != 0) {
                args.readFromParcel(data);
            }
            uint8_t* buf = NULL;
            ssize_t bufLength = data.readInt32();
            size_t ubufLength = (size_t) bufLength;
            if (bufLength > 0) {
                buf = (uint8_t*) data.readInplace(ubufLength);
            } else {
                ubufLength = 0;
            }
            OperationResult result;
            update(token, args, buf, ubufLength, &result);
            reply->writeNoException();
            reply->writeInt32(1);
            result.writeToParcel(reply);

            return NO_ERROR;
        }
        case FINISH: {
            CHECK_INTERFACE(IKeystoreService, data, reply);
            sp<IBinder> token = data.readStrongBinder();
            KeymasterArguments args;
            if (data.readInt32() != 0) {
                args.readFromParcel(data);
            }
            uint8_t* buf = NULL;
            ssize_t bufLength = data.readInt32();
            size_t ubufLength = (size_t) bufLength;
            if (bufLength > 0) {
                buf = (uint8_t*) data.readInplace(ubufLength);
            } else {
                ubufLength = 0;
            }
            OperationResult result;
            finish(token, args, buf, ubufLength, &result);
            reply->writeNoException();
            reply->writeInt32(1);
            result.writeToParcel(reply);

            return NO_ERROR;
        }
        case ABORT: {
            CHECK_INTERFACE(IKeystoreService, data, reply);
            sp<IBinder> token = data.readStrongBinder();
            int32_t result = abort(token);
            reply->writeNoException();
            reply->writeInt32(result);

            return NO_ERROR;
        }
        default:
            return BBinder::onTransact(code, data, reply, flags);
    }
}

// ----------------------------------------------------------------------------

}; // namespace android<|MERGE_RESOLUTION|>--- conflicted
+++ resolved
@@ -30,11 +30,8 @@
 
 namespace android {
 
-<<<<<<< HEAD
 const ssize_t MAX_GENERATE_ARGS = 3;
-=======
 static keymaster_key_param_t* readParamList(const Parcel& in, size_t* length);
->>>>>>> 41ceb7db
 
 KeystoreArg::KeystoreArg(const void* data, size_t len)
     : mData(data), mSize(len) {
