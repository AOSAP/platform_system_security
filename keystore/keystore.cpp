/*
 * Copyright (C) 2009 The Android Open Source Project
 *
 * Licensed under the Apache License, Version 2.0 (the "License");
 * you may not use this file except in compliance with the License.
 * You may obtain a copy of the License at
 *
 *      http://www.apache.org/licenses/LICENSE-2.0
 *
 * Unless required by applicable law or agreed to in writing, software
 * distributed under the License is distributed on an "AS IS" BASIS,
 * WITHOUT WARRANTIES OR CONDITIONS OF ANY KIND, either express or implied.
 * See the License for the specific language governing permissions and
 * limitations under the License.
 */

//#define LOG_NDEBUG 0
#define LOG_TAG "keystore"

#include <stdio.h>
#include <stdint.h>
#include <string.h>
#include <strings.h>
#include <unistd.h>
#include <signal.h>
#include <errno.h>
#include <dirent.h>
#include <errno.h>
#include <fcntl.h>
#include <limits.h>
#include <assert.h>
#include <sys/types.h>
#include <sys/socket.h>
#include <sys/stat.h>
#include <sys/time.h>
#include <arpa/inet.h>

#include <openssl/aes.h>
#include <openssl/bio.h>
#include <openssl/evp.h>
#include <openssl/md5.h>
#include <openssl/pem.h>

#include <hardware/keymaster0.h>

#include <keymaster/soft_keymaster_device.h>
#include <keymaster/soft_keymaster_logger.h>
#include <keymaster/softkeymaster.h>

#include <UniquePtr.h>
#include <utils/String8.h>
#include <utils/Vector.h>

#include <keystore/IKeystoreService.h>
#include <binder/IPCThreadState.h>
#include <binder/IServiceManager.h>

#include <cutils/log.h>
#include <cutils/sockets.h>
#include <private/android_filesystem_config.h>

#include <keystore/keystore.h>

#include <selinux/android.h>

#include "auth_token_table.h"
#include "defaults.h"
#include "operation.h"

/* KeyStore is a secured storage for key-value pairs. In this implementation,
 * each file stores one key-value pair. Keys are encoded in file names, and
 * values are encrypted with checksums. The encryption key is protected by a
 * user-defined password. To keep things simple, buffers are always larger than
 * the maximum space we needed, so boundary checks on buffers are omitted. */

#define KEY_SIZE        ((NAME_MAX - 15) / 2)
#define VALUE_SIZE      32768
#define PASSWORD_SIZE   VALUE_SIZE


struct BIGNUM_Delete {
    void operator()(BIGNUM* p) const {
        BN_free(p);
    }
};
typedef UniquePtr<BIGNUM, BIGNUM_Delete> Unique_BIGNUM;

struct BIO_Delete {
    void operator()(BIO* p) const {
        BIO_free(p);
    }
};
typedef UniquePtr<BIO, BIO_Delete> Unique_BIO;

struct EVP_PKEY_Delete {
    void operator()(EVP_PKEY* p) const {
        EVP_PKEY_free(p);
    }
};
typedef UniquePtr<EVP_PKEY, EVP_PKEY_Delete> Unique_EVP_PKEY;

struct PKCS8_PRIV_KEY_INFO_Delete {
    void operator()(PKCS8_PRIV_KEY_INFO* p) const {
        PKCS8_PRIV_KEY_INFO_free(p);
    }
};
typedef UniquePtr<PKCS8_PRIV_KEY_INFO, PKCS8_PRIV_KEY_INFO_Delete> Unique_PKCS8_PRIV_KEY_INFO;

static int keymaster_device_initialize(keymaster0_device_t** dev) {
    int rc;

    const hw_module_t* mod;
    rc = hw_get_module_by_class(KEYSTORE_HARDWARE_MODULE_ID, NULL, &mod);
    if (rc) {
        ALOGE("could not find any keystore module");
        goto out;
    }

    rc = keymaster0_open(mod, dev);
    if (rc) {
        ALOGE("could not open keymaster device in %s (%s)",
            KEYSTORE_HARDWARE_MODULE_ID, strerror(-rc));
        goto out;
    }

    return 0;

out:
    *dev = NULL;
    return rc;
}

// softkeymaster_logger appears not to be used in keystore, but it installs itself as the
// logger used by SoftKeymasterDevice.
static keymaster::SoftKeymasterLogger softkeymaster_logger;

static int fallback_keymaster_device_initialize(keymaster1_device_t** dev) {
    keymaster::SoftKeymasterDevice* softkeymaster =
            new keymaster::SoftKeymasterDevice();
    *dev = softkeymaster->keymaster_device();
    // softkeymaster will be freed by *dev->close_device; don't delete here.
    return 0;
}

static void keymaster_device_release(keymaster0_device_t* dev) {
    keymaster0_close(dev);
}

/***************
 * PERMISSIONS *
 ***************/

/* Here are the permissions, actions, users, and the main function. */
typedef enum {
    P_GET_STATE     = 1 << 0,
    P_GET           = 1 << 1,
    P_INSERT        = 1 << 2,
    P_DELETE        = 1 << 3,
    P_EXIST         = 1 << 4,
    P_LIST          = 1 << 5,
    P_RESET         = 1 << 6,
    P_PASSWORD      = 1 << 7,
    P_LOCK          = 1 << 8,
    P_UNLOCK        = 1 << 9,
    P_IS_EMPTY      = 1 << 10,
    P_SIGN          = 1 << 11,
    P_VERIFY        = 1 << 12,
    P_GRANT         = 1 << 13,
    P_DUPLICATE     = 1 << 14,
    P_CLEAR_UID     = 1 << 15,
    P_ADD_AUTH      = 1 << 16,
    P_USER_CHANGED  = 1 << 17,
} perm_t;

static struct user_euid {
    uid_t uid;
    uid_t euid;
} user_euids[] = {
    {AID_VPN, AID_SYSTEM},
    {AID_WIFI, AID_SYSTEM},
    {AID_ROOT, AID_SYSTEM},
};

/* perm_labels associcated with keystore_key SELinux class verbs. */
const char *perm_labels[] = {
    "get_state",
    "get",
    "insert",
    "delete",
    "exist",
    "list",
    "reset",
    "password",
    "lock",
    "unlock",
    "is_empty",
    "sign",
    "verify",
    "grant",
    "duplicate",
    "clear_uid",
    "add_auth",
    "user_changed",
};

static struct user_perm {
    uid_t uid;
    perm_t perms;
} user_perms[] = {
    {AID_SYSTEM, static_cast<perm_t>((uint32_t)(~0)) },
    {AID_VPN,    static_cast<perm_t>(P_GET | P_SIGN | P_VERIFY) },
    {AID_WIFI,   static_cast<perm_t>(P_GET | P_SIGN | P_VERIFY) },
    {AID_ROOT,   static_cast<perm_t>(P_GET) },
};

static const perm_t DEFAULT_PERMS = static_cast<perm_t>(P_GET_STATE | P_GET | P_INSERT | P_DELETE
                                                        | P_EXIST | P_LIST | P_SIGN | P_VERIFY);

static char *tctx;
static int ks_is_selinux_enabled;

static const char *get_perm_label(perm_t perm) {
    unsigned int index = ffs(perm);
    if (index > 0 && index <= (sizeof(perm_labels) / sizeof(perm_labels[0]))) {
        return perm_labels[index - 1];
    } else {
        ALOGE("Keystore: Failed to retrieve permission label.\n");
        abort();
    }
}

/**
 * Returns the app ID (in the Android multi-user sense) for the current
 * UNIX UID.
 */
static uid_t get_app_id(uid_t uid) {
    return uid % AID_USER;
}

/**
 * Returns the user ID (in the Android multi-user sense) for the current
 * UNIX UID.
 */
static uid_t get_user_id(uid_t uid) {
    return uid / AID_USER;
}

static bool keystore_selinux_check_access(uid_t /*uid*/, perm_t perm, pid_t spid) {
    if (!ks_is_selinux_enabled) {
        return true;
    }

    char *sctx = NULL;
    const char *selinux_class = "keystore_key";
    const char *str_perm = get_perm_label(perm);

    if (!str_perm) {
        return false;
    }

    if (getpidcon(spid, &sctx) != 0) {
        ALOGE("SELinux: Failed to get source pid context.\n");
        return false;
    }

    bool allowed = selinux_check_access(sctx, tctx, selinux_class, str_perm,
            NULL) == 0;
    freecon(sctx);
    return allowed;
}

static bool has_permission(uid_t uid, perm_t perm, pid_t spid) {
    // All system users are equivalent for multi-user support.
    if (get_app_id(uid) == AID_SYSTEM) {
        uid = AID_SYSTEM;
    }

    for (size_t i = 0; i < sizeof(user_perms)/sizeof(user_perms[0]); i++) {
        struct user_perm user = user_perms[i];
        if (user.uid == uid) {
            return (user.perms & perm) &&
                keystore_selinux_check_access(uid, perm, spid);
        }
    }

    return (DEFAULT_PERMS & perm) &&
        keystore_selinux_check_access(uid, perm, spid);
}

/**
 * Returns the UID that the callingUid should act as. This is here for
 * legacy support of the WiFi and VPN systems and should be removed
 * when WiFi can operate in its own namespace.
 */
static uid_t get_keystore_euid(uid_t uid) {
    for (size_t i = 0; i < sizeof(user_euids)/sizeof(user_euids[0]); i++) {
        struct user_euid user = user_euids[i];
        if (user.uid == uid) {
            return user.euid;
        }
    }

    return uid;
}

/**
 * Returns true if the callingUid is allowed to interact in the targetUid's
 * namespace.
 */
static bool is_granted_to(uid_t callingUid, uid_t targetUid) {
    if (callingUid == targetUid) {
        return true;
    }
    for (size_t i = 0; i < sizeof(user_euids)/sizeof(user_euids[0]); i++) {
        struct user_euid user = user_euids[i];
        if (user.euid == callingUid && user.uid == targetUid) {
            return true;
        }
    }

    return false;
}

/* Here is the encoding of keys. This is necessary in order to allow arbitrary
 * characters in keys. Characters in [0-~] are not encoded. Others are encoded
 * into two bytes. The first byte is one of [+-.] which represents the first
 * two bits of the character. The second byte encodes the rest of the bits into
 * [0-o]. Therefore in the worst case the length of a key gets doubled. Note
 * that Base64 cannot be used here due to the need of prefix match on keys. */

static size_t encode_key_length(const android::String8& keyName) {
    const uint8_t* in = reinterpret_cast<const uint8_t*>(keyName.string());
    size_t length = keyName.length();
    for (int i = length; i > 0; --i, ++in) {
        if (*in < '0' || *in > '~') {
            ++length;
        }
    }
    return length;
}

static int encode_key(char* out, const android::String8& keyName) {
    const uint8_t* in = reinterpret_cast<const uint8_t*>(keyName.string());
    size_t length = keyName.length();
    for (int i = length; i > 0; --i, ++in, ++out) {
        if (*in < '0' || *in > '~') {
            *out = '+' + (*in >> 6);
            *++out = '0' + (*in & 0x3F);
            ++length;
        } else {
            *out = *in;
        }
    }
    *out = '\0';
    return length;
}

/*
 * Converts from the "escaped" format on disk to actual name.
 * This will be smaller than the input string.
 *
 * Characters that should combine with the next at the end will be truncated.
 */
static size_t decode_key_length(const char* in, size_t length) {
    size_t outLength = 0;

    for (const char* end = in + length; in < end; in++) {
        /* This combines with the next character. */
        if (*in < '0' || *in > '~') {
            continue;
        }

        outLength++;
    }
    return outLength;
}

static void decode_key(char* out, const char* in, size_t length) {
    for (const char* end = in + length; in < end; in++) {
        if (*in < '0' || *in > '~') {
            /* Truncate combining characters at the end. */
            if (in + 1 >= end) {
                break;
            }

            *out = (*in++ - '+') << 6;
            *out++ |= (*in - '0') & 0x3F;
        } else {
            *out++ = *in;
        }
    }
    *out = '\0';
}

static size_t readFully(int fd, uint8_t* data, size_t size) {
    size_t remaining = size;
    while (remaining > 0) {
        ssize_t n = TEMP_FAILURE_RETRY(read(fd, data, remaining));
        if (n <= 0) {
            return size - remaining;
        }
        data += n;
        remaining -= n;
    }
    return size;
}

static size_t writeFully(int fd, uint8_t* data, size_t size) {
    size_t remaining = size;
    while (remaining > 0) {
        ssize_t n = TEMP_FAILURE_RETRY(write(fd, data, remaining));
        if (n < 0) {
            ALOGW("write failed: %s", strerror(errno));
            return size - remaining;
        }
        data += n;
        remaining -= n;
    }
    return size;
}

class Entropy {
public:
    Entropy() : mRandom(-1) {}
    ~Entropy() {
        if (mRandom >= 0) {
            close(mRandom);
        }
    }

    bool open() {
        const char* randomDevice = "/dev/urandom";
        mRandom = TEMP_FAILURE_RETRY(::open(randomDevice, O_RDONLY));
        if (mRandom < 0) {
            ALOGE("open: %s: %s", randomDevice, strerror(errno));
            return false;
        }
        return true;
    }

    bool generate_random_data(uint8_t* data, size_t size) const {
        return (readFully(mRandom, data, size) == size);
    }

private:
    int mRandom;
};

/* Here is the file format. There are two parts in blob.value, the secret and
 * the description. The secret is stored in ciphertext, and its original size
 * can be found in blob.length. The description is stored after the secret in
 * plaintext, and its size is specified in blob.info. The total size of the two
 * parts must be no more than VALUE_SIZE bytes. The first field is the version,
 * the second is the blob's type, and the third byte is flags. Fields other
 * than blob.info, blob.length, and blob.value are modified by encryptBlob()
 * and decryptBlob(). Thus they should not be accessed from outside. */

/* ** Note to future implementors of encryption: **
 * Currently this is the construction:
 *   metadata || Enc(MD5(data) || data)
 *
 * This should be the construction used for encrypting if re-implementing:
 *
 *   Derive independent keys for encryption and MAC:
 *     Kenc = AES_encrypt(masterKey, "Encrypt")
 *     Kmac = AES_encrypt(masterKey, "MAC")
 *
 *   Store this:
 *     metadata || AES_CTR_encrypt(Kenc, rand_IV, data) ||
 *             HMAC(Kmac, metadata || Enc(data))
 */
struct __attribute__((packed)) blob {
    uint8_t version;
    uint8_t type;
    uint8_t flags;
    uint8_t info;
    uint8_t vector[AES_BLOCK_SIZE];
    uint8_t encrypted[0]; // Marks offset to encrypted data.
    uint8_t digest[MD5_DIGEST_LENGTH];
    uint8_t digested[0]; // Marks offset to digested data.
    int32_t length; // in network byte order when encrypted
    uint8_t value[VALUE_SIZE + AES_BLOCK_SIZE];
};

typedef enum {
    TYPE_ANY = 0, // meta type that matches anything
    TYPE_GENERIC = 1,
    TYPE_MASTER_KEY = 2,
    TYPE_KEY_PAIR = 3,
    TYPE_KEYMASTER_10 = 4,
} BlobType;

static const uint8_t CURRENT_BLOB_VERSION = 2;

class Blob {
public:
    Blob(const uint8_t* value, int32_t valueLength, const uint8_t* info, uint8_t infoLength,
            BlobType type) {
        memset(&mBlob, 0, sizeof(mBlob));
        mBlob.length = valueLength;
        memcpy(mBlob.value, value, valueLength);

        mBlob.info = infoLength;
        memcpy(mBlob.value + valueLength, info, infoLength);

        mBlob.version = CURRENT_BLOB_VERSION;
        mBlob.type = uint8_t(type);

        if (type == TYPE_MASTER_KEY) {
            mBlob.flags = KEYSTORE_FLAG_ENCRYPTED;
        } else {
            mBlob.flags = KEYSTORE_FLAG_NONE;
        }
    }

    Blob(blob b) {
        mBlob = b;
    }

    Blob() {
        memset(&mBlob, 0, sizeof(mBlob));
    }

    const uint8_t* getValue() const {
        return mBlob.value;
    }

    int32_t getLength() const {
        return mBlob.length;
    }

    const uint8_t* getInfo() const {
        return mBlob.value + mBlob.length;
    }

    uint8_t getInfoLength() const {
        return mBlob.info;
    }

    uint8_t getVersion() const {
        return mBlob.version;
    }

    bool isEncrypted() const {
        if (mBlob.version < 2) {
            return true;
        }

        return mBlob.flags & KEYSTORE_FLAG_ENCRYPTED;
    }

    void setEncrypted(bool encrypted) {
        if (encrypted) {
            mBlob.flags |= KEYSTORE_FLAG_ENCRYPTED;
        } else {
            mBlob.flags &= ~KEYSTORE_FLAG_ENCRYPTED;
        }
    }

    bool isFallback() const {
        return mBlob.flags & KEYSTORE_FLAG_FALLBACK;
    }

    void setFallback(bool fallback) {
        if (fallback) {
            mBlob.flags |= KEYSTORE_FLAG_FALLBACK;
        } else {
            mBlob.flags &= ~KEYSTORE_FLAG_FALLBACK;
        }
    }

    void setVersion(uint8_t version) {
        mBlob.version = version;
    }

    BlobType getType() const {
        return BlobType(mBlob.type);
    }

    void setType(BlobType type) {
        mBlob.type = uint8_t(type);
    }

    ResponseCode writeBlob(const char* filename, AES_KEY *aes_key, State state, Entropy* entropy) {
        ALOGV("writing blob %s", filename);
        if (isEncrypted()) {
            if (state != STATE_NO_ERROR) {
                ALOGD("couldn't insert encrypted blob while not unlocked");
                return LOCKED;
            }

            if (!entropy->generate_random_data(mBlob.vector, AES_BLOCK_SIZE)) {
                ALOGW("Could not read random data for: %s", filename);
                return SYSTEM_ERROR;
            }
        }

        // data includes the value and the value's length
        size_t dataLength = mBlob.length + sizeof(mBlob.length);
        // pad data to the AES_BLOCK_SIZE
        size_t digestedLength = ((dataLength + AES_BLOCK_SIZE - 1)
                                 / AES_BLOCK_SIZE * AES_BLOCK_SIZE);
        // encrypted data includes the digest value
        size_t encryptedLength = digestedLength + MD5_DIGEST_LENGTH;
        // move info after space for padding
        memmove(&mBlob.encrypted[encryptedLength], &mBlob.value[mBlob.length], mBlob.info);
        // zero padding area
        memset(mBlob.value + mBlob.length, 0, digestedLength - dataLength);

        mBlob.length = htonl(mBlob.length);

        if (isEncrypted()) {
            MD5(mBlob.digested, digestedLength, mBlob.digest);

            uint8_t vector[AES_BLOCK_SIZE];
            memcpy(vector, mBlob.vector, AES_BLOCK_SIZE);
            AES_cbc_encrypt(mBlob.encrypted, mBlob.encrypted, encryptedLength,
                            aes_key, vector, AES_ENCRYPT);
        }

        size_t headerLength = (mBlob.encrypted - (uint8_t*) &mBlob);
        size_t fileLength = encryptedLength + headerLength + mBlob.info;

        const char* tmpFileName = ".tmp";
        int out = TEMP_FAILURE_RETRY(open(tmpFileName,
                O_WRONLY | O_TRUNC | O_CREAT, S_IRUSR | S_IWUSR));
        if (out < 0) {
            ALOGW("could not open file: %s: %s", tmpFileName, strerror(errno));
            return SYSTEM_ERROR;
        }
        size_t writtenBytes = writeFully(out, (uint8_t*) &mBlob, fileLength);
        if (close(out) != 0) {
            return SYSTEM_ERROR;
        }
        if (writtenBytes != fileLength) {
            ALOGW("blob not fully written %zu != %zu", writtenBytes, fileLength);
            unlink(tmpFileName);
            return SYSTEM_ERROR;
        }
        if (rename(tmpFileName, filename) == -1) {
            ALOGW("could not rename blob to %s: %s", filename, strerror(errno));
            return SYSTEM_ERROR;
        }
        return NO_ERROR;
    }

    ResponseCode readBlob(const char* filename, AES_KEY *aes_key, State state) {
        ALOGV("reading blob %s", filename);
        int in = TEMP_FAILURE_RETRY(open(filename, O_RDONLY));
        if (in < 0) {
            return (errno == ENOENT) ? KEY_NOT_FOUND : SYSTEM_ERROR;
        }
        // fileLength may be less than sizeof(mBlob) since the in
        // memory version has extra padding to tolerate rounding up to
        // the AES_BLOCK_SIZE
        size_t fileLength = readFully(in, (uint8_t*) &mBlob, sizeof(mBlob));
        if (close(in) != 0) {
            return SYSTEM_ERROR;
        }

        if (isEncrypted() && (state != STATE_NO_ERROR)) {
            return LOCKED;
        }

        size_t headerLength = (mBlob.encrypted - (uint8_t*) &mBlob);
        if (fileLength < headerLength) {
            return VALUE_CORRUPTED;
        }

        ssize_t encryptedLength = fileLength - (headerLength + mBlob.info);
        if (encryptedLength < 0) {
            return VALUE_CORRUPTED;
        }

        ssize_t digestedLength;
        if (isEncrypted()) {
            if (encryptedLength % AES_BLOCK_SIZE != 0) {
                return VALUE_CORRUPTED;
            }

            AES_cbc_encrypt(mBlob.encrypted, mBlob.encrypted, encryptedLength, aes_key,
                            mBlob.vector, AES_DECRYPT);
            digestedLength = encryptedLength - MD5_DIGEST_LENGTH;
            uint8_t computedDigest[MD5_DIGEST_LENGTH];
            MD5(mBlob.digested, digestedLength, computedDigest);
            if (memcmp(mBlob.digest, computedDigest, MD5_DIGEST_LENGTH) != 0) {
                return VALUE_CORRUPTED;
            }
        } else {
            digestedLength = encryptedLength;
        }

        ssize_t maxValueLength = digestedLength - sizeof(mBlob.length);
        mBlob.length = ntohl(mBlob.length);
        if (mBlob.length < 0 || mBlob.length > maxValueLength) {
            return VALUE_CORRUPTED;
        }
        if (mBlob.info != 0) {
            // move info from after padding to after data
            memmove(&mBlob.value[mBlob.length], &mBlob.value[maxValueLength], mBlob.info);
        }
        return ::NO_ERROR;
    }

private:
    struct blob mBlob;
};

class UserState {
public:
    UserState(uid_t userId) : mUserId(userId), mRetry(MAX_RETRY) {
        asprintf(&mUserDir, "user_%u", mUserId);
        asprintf(&mMasterKeyFile, "%s/.masterkey", mUserDir);
    }

    ~UserState() {
        free(mUserDir);
        free(mMasterKeyFile);
    }

    bool initialize() {
        if ((mkdir(mUserDir, S_IRUSR | S_IWUSR | S_IXUSR) < 0) && (errno != EEXIST)) {
            ALOGE("Could not create directory '%s'", mUserDir);
            return false;
        }

        if (access(mMasterKeyFile, R_OK) == 0) {
            setState(STATE_LOCKED);
        } else {
            setState(STATE_UNINITIALIZED);
        }

        return true;
    }

    uid_t getUserId() const {
        return mUserId;
    }

    const char* getUserDirName() const {
        return mUserDir;
    }

    const char* getMasterKeyFileName() const {
        return mMasterKeyFile;
    }

    void setState(State state) {
        mState = state;
        if (mState == STATE_NO_ERROR || mState == STATE_UNINITIALIZED) {
            mRetry = MAX_RETRY;
        }
    }

    State getState() const {
        return mState;
    }

    int8_t getRetry() const {
        return mRetry;
    }

    void zeroizeMasterKeysInMemory() {
        memset(mMasterKey, 0, sizeof(mMasterKey));
        memset(mSalt, 0, sizeof(mSalt));
        memset(&mMasterKeyEncryption, 0, sizeof(mMasterKeyEncryption));
        memset(&mMasterKeyDecryption, 0, sizeof(mMasterKeyDecryption));
    }

    bool deleteMasterKey() {
        setState(STATE_UNINITIALIZED);
        zeroizeMasterKeysInMemory();
        return unlink(mMasterKeyFile) == 0 || errno == ENOENT;
    }

    ResponseCode initialize(const android::String8& pw, Entropy* entropy) {
        if (!generateMasterKey(entropy)) {
            return SYSTEM_ERROR;
        }
        ResponseCode response = writeMasterKey(pw, entropy);
        if (response != NO_ERROR) {
            return response;
        }
        setupMasterKeys();
        return ::NO_ERROR;
    }

    ResponseCode copyMasterKey(UserState* src) {
        if (mState != STATE_UNINITIALIZED) {
            return ::SYSTEM_ERROR;
        }
        if (src->getState() != STATE_NO_ERROR) {
            return ::SYSTEM_ERROR;
        }
        memcpy(mMasterKey, src->mMasterKey, MASTER_KEY_SIZE_BYTES);
        setupMasterKeys();
        return ::NO_ERROR;
    }

    ResponseCode writeMasterKey(const android::String8& pw, Entropy* entropy) {
        uint8_t passwordKey[MASTER_KEY_SIZE_BYTES];
        generateKeyFromPassword(passwordKey, MASTER_KEY_SIZE_BYTES, pw, mSalt);
        AES_KEY passwordAesKey;
        AES_set_encrypt_key(passwordKey, MASTER_KEY_SIZE_BITS, &passwordAesKey);
        Blob masterKeyBlob(mMasterKey, sizeof(mMasterKey), mSalt, sizeof(mSalt), TYPE_MASTER_KEY);
        return masterKeyBlob.writeBlob(mMasterKeyFile, &passwordAesKey, STATE_NO_ERROR, entropy);
    }

    ResponseCode readMasterKey(const android::String8& pw, Entropy* entropy) {
        int in = TEMP_FAILURE_RETRY(open(mMasterKeyFile, O_RDONLY));
        if (in < 0) {
            return SYSTEM_ERROR;
        }

        // we read the raw blob to just to get the salt to generate
        // the AES key, then we create the Blob to use with decryptBlob
        blob rawBlob;
        size_t length = readFully(in, (uint8_t*) &rawBlob, sizeof(rawBlob));
        if (close(in) != 0) {
            return SYSTEM_ERROR;
        }
        // find salt at EOF if present, otherwise we have an old file
        uint8_t* salt;
        if (length > SALT_SIZE && rawBlob.info == SALT_SIZE) {
            salt = (uint8_t*) &rawBlob + length - SALT_SIZE;
        } else {
            salt = NULL;
        }
        uint8_t passwordKey[MASTER_KEY_SIZE_BYTES];
        generateKeyFromPassword(passwordKey, MASTER_KEY_SIZE_BYTES, pw, salt);
        AES_KEY passwordAesKey;
        AES_set_decrypt_key(passwordKey, MASTER_KEY_SIZE_BITS, &passwordAesKey);
        Blob masterKeyBlob(rawBlob);
        ResponseCode response = masterKeyBlob.readBlob(mMasterKeyFile, &passwordAesKey,
                STATE_NO_ERROR);
        if (response == SYSTEM_ERROR) {
            return response;
        }
        if (response == NO_ERROR && masterKeyBlob.getLength() == MASTER_KEY_SIZE_BYTES) {
            // if salt was missing, generate one and write a new master key file with the salt.
            if (salt == NULL) {
                if (!generateSalt(entropy)) {
                    return SYSTEM_ERROR;
                }
                response = writeMasterKey(pw, entropy);
            }
            if (response == NO_ERROR) {
                memcpy(mMasterKey, masterKeyBlob.getValue(), MASTER_KEY_SIZE_BYTES);
                setupMasterKeys();
            }
            return response;
        }
        if (mRetry <= 0) {
            reset();
            return UNINITIALIZED;
        }
        --mRetry;
        switch (mRetry) {
            case 0: return WRONG_PASSWORD_0;
            case 1: return WRONG_PASSWORD_1;
            case 2: return WRONG_PASSWORD_2;
            case 3: return WRONG_PASSWORD_3;
            default: return WRONG_PASSWORD_3;
        }
    }

    AES_KEY* getEncryptionKey() {
        return &mMasterKeyEncryption;
    }

    AES_KEY* getDecryptionKey() {
        return &mMasterKeyDecryption;
    }

    bool reset() {
        DIR* dir = opendir(getUserDirName());
        if (!dir) {
            // If the directory doesn't exist then nothing to do.
            if (errno == ENOENT) {
                return true;
            }
            ALOGW("couldn't open user directory: %s", strerror(errno));
            return false;
        }

        struct dirent* file;
        while ((file = readdir(dir)) != NULL) {
            // skip . and ..
            if (!strcmp(".", file->d_name) || !strcmp("..", file->d_name)) {
                continue;
            }

            unlinkat(dirfd(dir), file->d_name, 0);
        }
        closedir(dir);
        return true;
    }

private:
    static const int MASTER_KEY_SIZE_BYTES = 16;
    static const int MASTER_KEY_SIZE_BITS = MASTER_KEY_SIZE_BYTES * 8;

    static const int MAX_RETRY = 4;
    static const size_t SALT_SIZE = 16;

    void generateKeyFromPassword(uint8_t* key, ssize_t keySize, const android::String8& pw,
            uint8_t* salt) {
        size_t saltSize;
        if (salt != NULL) {
            saltSize = SALT_SIZE;
        } else {
            // pre-gingerbread used this hardwired salt, readMasterKey will rewrite these when found
            salt = (uint8_t*) "keystore";
            // sizeof = 9, not strlen = 8
            saltSize = sizeof("keystore");
        }

        PKCS5_PBKDF2_HMAC_SHA1(reinterpret_cast<const char*>(pw.string()), pw.length(), salt,
                saltSize, 8192, keySize, key);
    }

    bool generateSalt(Entropy* entropy) {
        return entropy->generate_random_data(mSalt, sizeof(mSalt));
    }

    bool generateMasterKey(Entropy* entropy) {
        if (!entropy->generate_random_data(mMasterKey, sizeof(mMasterKey))) {
            return false;
        }
        if (!generateSalt(entropy)) {
            return false;
        }
        return true;
    }

    void setupMasterKeys() {
        AES_set_encrypt_key(mMasterKey, MASTER_KEY_SIZE_BITS, &mMasterKeyEncryption);
        AES_set_decrypt_key(mMasterKey, MASTER_KEY_SIZE_BITS, &mMasterKeyDecryption);
        setState(STATE_NO_ERROR);
    }

    uid_t mUserId;

    char* mUserDir;
    char* mMasterKeyFile;

    State mState;
    int8_t mRetry;

    uint8_t mMasterKey[MASTER_KEY_SIZE_BYTES];
    uint8_t mSalt[SALT_SIZE];

    AES_KEY mMasterKeyEncryption;
    AES_KEY mMasterKeyDecryption;
};

typedef struct {
    uint32_t uid;
    const uint8_t* filename;
} grant_t;

class KeyStore {
public:
    KeyStore(Entropy* entropy, keymaster1_device_t* device, keymaster1_device_t* fallback)
        : mEntropy(entropy)
        , mDevice(device)
        , mFallbackDevice(fallback)
    {
        memset(&mMetaData, '\0', sizeof(mMetaData));
    }

    ~KeyStore() {
        for (android::Vector<grant_t*>::iterator it(mGrants.begin());
                it != mGrants.end(); it++) {
            delete *it;
        }
        mGrants.clear();

        for (android::Vector<UserState*>::iterator it(mMasterKeys.begin());
                it != mMasterKeys.end(); it++) {
            delete *it;
        }
        mMasterKeys.clear();
    }

    /**
     * Depending on the hardware keymaster version is this may return a
     * keymaster0_device_t* cast to a keymaster1_device_t*. All methods from
     * keymaster0 are safe to call, calls to keymaster1_device_t methods should
     * be guarded by a check on the device's version.
     */
    keymaster1_device_t *getDevice() const {
        return mDevice;
    }

    keymaster1_device_t *getFallbackDevice() const {
        return mFallbackDevice;
    }

    keymaster1_device_t *getDeviceForBlob(const Blob& blob) const {
        return blob.isFallback() ? mFallbackDevice: mDevice;
    }

    ResponseCode initialize() {
        readMetaData();
        if (upgradeKeystore()) {
            writeMetaData();
        }

        return ::NO_ERROR;
    }

    State getState(uid_t userId) {
        return getUserState(userId)->getState();
    }

    ResponseCode initializeUser(const android::String8& pw, uid_t userId) {
        UserState* userState = getUserState(userId);
        return userState->initialize(pw, mEntropy);
    }

    ResponseCode copyMasterKey(uid_t srcUser, uid_t dstUser) {
        UserState *userState = getUserState(dstUser);
        UserState *initState = getUserState(srcUser);
        return userState->copyMasterKey(initState);
    }

    ResponseCode writeMasterKey(const android::String8& pw, uid_t userId) {
        UserState* userState = getUserState(userId);
        return userState->writeMasterKey(pw, mEntropy);
    }

    ResponseCode readMasterKey(const android::String8& pw, uid_t userId) {
        UserState* userState = getUserState(userId);
        return userState->readMasterKey(pw, mEntropy);
    }

    android::String8 getKeyName(const android::String8& keyName) {
        char encoded[encode_key_length(keyName) + 1];	// add 1 for null char
        encode_key(encoded, keyName);
        return android::String8(encoded);
    }

    android::String8 getKeyNameForUid(const android::String8& keyName, uid_t uid) {
        char encoded[encode_key_length(keyName) + 1];	// add 1 for null char
        encode_key(encoded, keyName);
        return android::String8::format("%u_%s", uid, encoded);
    }

    android::String8 getKeyNameForUidWithDir(const android::String8& keyName, uid_t uid) {
        char encoded[encode_key_length(keyName) + 1];	// add 1 for null char
        encode_key(encoded, keyName);
        return android::String8::format("%s/%u_%s", getUserStateByUid(uid)->getUserDirName(), uid,
                encoded);
    }

    /*
     * Delete entries owned by userId. If keepUnencryptedEntries is true
     * then only encrypted entries will be removed, otherwise all entries will
     * be removed.
     */
    void resetUser(uid_t userId, bool keepUnenryptedEntries) {
        android::String8 prefix("");
        android::Vector<android::String16> aliases;
        UserState* userState = getUserState(userId);
        if (list(prefix, &aliases, userId) != ::NO_ERROR) {
            return;
        }
        for (uint32_t i = 0; i < aliases.size(); i++) {
            android::String8 filename(aliases[i]);
            filename = android::String8::format("%s/%s", userState->getUserDirName(),
                                                getKeyName(filename).string());
            bool shouldDelete = true;
            if (keepUnenryptedEntries) {
                Blob blob;
                ResponseCode rc = get(filename, &blob, ::TYPE_ANY, userId);

                /* get can fail if the blob is encrypted and the state is
                 * not unlocked, only skip deleting blobs that were loaded and
                 * who are not encrypted. If there are blobs we fail to read for
                 * other reasons err on the safe side and delete them since we
                 * can't tell if they're encrypted.
                 */
                shouldDelete = !(rc == ::NO_ERROR && !blob.isEncrypted());
            }
            if (shouldDelete) {
                del(filename, ::TYPE_ANY, userId);
            }
        }
        if (!userState->deleteMasterKey()) {
            ALOGE("Failed to delete user %d's master key", userId);
        }
        if (!keepUnenryptedEntries) {
            if(!userState->reset()) {
                ALOGE("Failed to remove user %d's directory", userId);
            }
        }
    }

    bool isEmpty(uid_t userId) const {
        const UserState* userState = getUserState(userId);
        if (userState == NULL) {
            return true;
        }

        DIR* dir = opendir(userState->getUserDirName());
        if (!dir) {
            return true;
        }

        bool result = true;
        struct dirent* file;
        while ((file = readdir(dir)) != NULL) {
            // We only care about files.
            if (file->d_type != DT_REG) {
                continue;
            }

            // Skip anything that starts with a "."
            if (file->d_name[0] == '.') {
                continue;
            }

            result = false;
            break;
        }
        closedir(dir);
        return result;
    }

    void lock(uid_t userId) {
        UserState* userState = getUserState(userId);
        userState->zeroizeMasterKeysInMemory();
        userState->setState(STATE_LOCKED);
    }

    ResponseCode get(const char* filename, Blob* keyBlob, const BlobType type, uid_t userId) {
        UserState* userState = getUserState(userId);
        ResponseCode rc = keyBlob->readBlob(filename, userState->getDecryptionKey(),
                userState->getState());
        if (rc != NO_ERROR) {
            return rc;
        }

        const uint8_t version = keyBlob->getVersion();
        if (version < CURRENT_BLOB_VERSION) {
            /* If we upgrade the key, we need to write it to disk again. Then
             * it must be read it again since the blob is encrypted each time
             * it's written.
             */
            if (upgradeBlob(filename, keyBlob, version, type, userId)) {
                if ((rc = this->put(filename, keyBlob, userId)) != NO_ERROR
                        || (rc = keyBlob->readBlob(filename, userState->getDecryptionKey(),
                                userState->getState())) != NO_ERROR) {
                    return rc;
                }
            }
        }

        /*
         * This will upgrade software-backed keys to hardware-backed keys when
         * the HAL for the device supports the newer key types.
         */
        if (rc == NO_ERROR && type == TYPE_KEY_PAIR
                && mDevice->common.module->module_api_version >= KEYMASTER_MODULE_API_VERSION_0_2
                && keyBlob->isFallback()) {
            ResponseCode imported = importKey(keyBlob->getValue(), keyBlob->getLength(), filename,
                    userId, keyBlob->isEncrypted() ? KEYSTORE_FLAG_ENCRYPTED : KEYSTORE_FLAG_NONE);

            // The HAL allowed the import, reget the key to have the "fresh"
            // version.
            if (imported == NO_ERROR) {
                rc = get(filename, keyBlob, TYPE_KEY_PAIR, userId);
            }
        }

        if (type != TYPE_ANY && keyBlob->getType() != type) {
            ALOGW("key found but type doesn't match: %d vs %d", keyBlob->getType(), type);
            return KEY_NOT_FOUND;
        }

        return rc;
    }

    ResponseCode put(const char* filename, Blob* keyBlob, uid_t userId) {
        UserState* userState = getUserState(userId);
        return keyBlob->writeBlob(filename, userState->getEncryptionKey(), userState->getState(),
                mEntropy);
    }

    ResponseCode del(const char *filename, const BlobType type, uid_t userId) {
        Blob keyBlob;
        ResponseCode rc = get(filename, &keyBlob, type, userId);
        if (rc != ::NO_ERROR) {
            return rc;
        }

        if (keyBlob.getType() == ::TYPE_KEY_PAIR) {
            // A device doesn't have to implement delete_keypair.
            if (mDevice->delete_keypair != NULL && !keyBlob.isFallback()) {
                if (mDevice->delete_keypair(mDevice, keyBlob.getValue(), keyBlob.getLength())) {
                    rc = ::SYSTEM_ERROR;
                }
            }
        }
        if (keyBlob.getType() == ::TYPE_KEYMASTER_10) {
            keymaster1_device_t* dev = getDeviceForBlob(keyBlob);
            if (dev->delete_key) {
                keymaster_key_blob_t blob;
                blob.key_material = keyBlob.getValue();
                blob.key_material_size = keyBlob.getLength();
                dev->delete_key(dev, &blob);
            }
        }
        if (rc != ::NO_ERROR) {
            return rc;
        }

        return (unlink(filename) && errno != ENOENT) ? ::SYSTEM_ERROR : ::NO_ERROR;
    }

    ResponseCode list(const android::String8& prefix, android::Vector<android::String16> *matches,
            uid_t userId) {

        UserState* userState = getUserState(userId);
        size_t n = prefix.length();

        DIR* dir = opendir(userState->getUserDirName());
        if (!dir) {
            ALOGW("can't open directory for user: %s", strerror(errno));
            return ::SYSTEM_ERROR;
        }

        struct dirent* file;
        while ((file = readdir(dir)) != NULL) {
            // We only care about files.
            if (file->d_type != DT_REG) {
                continue;
            }

            // Skip anything that starts with a "."
            if (file->d_name[0] == '.') {
                continue;
            }

            if (!strncmp(prefix.string(), file->d_name, n)) {
                const char* p = &file->d_name[n];
                size_t plen = strlen(p);

                size_t extra = decode_key_length(p, plen);
                char *match = (char*) malloc(extra + 1);
                if (match != NULL) {
                    decode_key(match, p, plen);
                    matches->push(android::String16(match, extra));
                    free(match);
                } else {
                    ALOGW("could not allocate match of size %zd", extra);
                }
            }
        }
        closedir(dir);
        return ::NO_ERROR;
    }

    void addGrant(const char* filename, uid_t granteeUid) {
        const grant_t* existing = getGrant(filename, granteeUid);
        if (existing == NULL) {
            grant_t* grant = new grant_t;
            grant->uid = granteeUid;
            grant->filename = reinterpret_cast<const uint8_t*>(strdup(filename));
            mGrants.add(grant);
        }
    }

    bool removeGrant(const char* filename, uid_t granteeUid) {
        for (android::Vector<grant_t*>::iterator it(mGrants.begin());
                it != mGrants.end(); it++) {
            grant_t* grant = *it;
            if (grant->uid == granteeUid
                    && !strcmp(reinterpret_cast<const char*>(grant->filename), filename)) {
                mGrants.erase(it);
                return true;
            }
        }
        return false;
    }

    bool hasGrant(const char* filename, const uid_t uid) const {
        return getGrant(filename, uid) != NULL;
    }

    ResponseCode importKey(const uint8_t* key, size_t keyLen, const char* filename, uid_t userId,
            int32_t flags) {
        uint8_t* data;
        size_t dataLength;
        int rc;

        if (mDevice->import_keypair == NULL) {
            ALOGE("Keymaster doesn't support import!");
            return SYSTEM_ERROR;
        }

        bool isFallback = false;
        rc = mDevice->import_keypair(mDevice, key, keyLen, &data, &dataLength);
        if (rc) {
            /*
             * Maybe the device doesn't support this type of key. Try to use the
             * software fallback keymaster implementation. This is a little bit
             * lazier than checking the PKCS#8 key type, but the software
             * implementation will do that anyway.
             */
            rc = mFallbackDevice->import_keypair(mFallbackDevice, key, keyLen, &data, &dataLength);
            isFallback = true;

            if (rc) {
                ALOGE("Error while importing keypair: %d", rc);
                return SYSTEM_ERROR;
            }
        }

        Blob keyBlob(data, dataLength, NULL, 0, TYPE_KEY_PAIR);
        free(data);

        keyBlob.setEncrypted(flags & KEYSTORE_FLAG_ENCRYPTED);
        keyBlob.setFallback(isFallback);

        return put(filename, &keyBlob, userId);
    }

    bool isHardwareBacked(const android::String16& keyType) const {
        if (mDevice == NULL) {
            ALOGW("can't get keymaster device");
            return false;
        }

        if (sRSAKeyType == keyType) {
            return (mDevice->flags & KEYMASTER_SOFTWARE_ONLY) == 0;
        } else {
            return (mDevice->flags & KEYMASTER_SOFTWARE_ONLY) == 0
                    && (mDevice->common.module->module_api_version
                            >= KEYMASTER_MODULE_API_VERSION_0_2);
        }
    }

    ResponseCode getKeyForName(Blob* keyBlob, const android::String8& keyName, const uid_t uid,
            const BlobType type) {
        android::String8 filepath8(getKeyNameForUidWithDir(keyName, uid));
        uid_t userId = get_user_id(uid);

        ResponseCode responseCode = get(filepath8.string(), keyBlob, type, userId);
        if (responseCode == NO_ERROR) {
            return responseCode;
        }

        // If this is one of the legacy UID->UID mappings, use it.
        uid_t euid = get_keystore_euid(uid);
        if (euid != uid) {
            filepath8 = getKeyNameForUidWithDir(keyName, euid);
            responseCode = get(filepath8.string(), keyBlob, type, userId);
            if (responseCode == NO_ERROR) {
                return responseCode;
            }
        }

        // They might be using a granted key.
        android::String8 filename8 = getKeyName(keyName);
        char* end;
        strtoul(filename8.string(), &end, 10);
        if (end[0] != '_' || end[1] == 0) {
            return KEY_NOT_FOUND;
        }
        filepath8 = android::String8::format("%s/%s", getUserState(userId)->getUserDirName(),
                filename8.string());
        if (!hasGrant(filepath8.string(), uid)) {
            return responseCode;
        }

        // It is a granted key. Try to load it.
        return get(filepath8.string(), keyBlob, type, userId);
    }

    /**
     * Returns any existing UserState or creates it if it doesn't exist.
     */
    UserState* getUserState(uid_t userId) {
        for (android::Vector<UserState*>::iterator it(mMasterKeys.begin());
                it != mMasterKeys.end(); it++) {
            UserState* state = *it;
            if (state->getUserId() == userId) {
                return state;
            }
        }

        UserState* userState = new UserState(userId);
        if (!userState->initialize()) {
            /* There's not much we can do if initialization fails. Trying to
             * unlock the keystore for that user will fail as well, so any
             * subsequent request for this user will just return SYSTEM_ERROR.
             */
            ALOGE("User initialization failed for %u; subsuquent operations will fail", userId);
        }
        mMasterKeys.add(userState);
        return userState;
    }

    /**
     * Returns any existing UserState or creates it if it doesn't exist.
     */
    UserState* getUserStateByUid(uid_t uid) {
        uid_t userId = get_user_id(uid);
        return getUserState(userId);
    }

    /**
     * Returns NULL if the UserState doesn't already exist.
     */
    const UserState* getUserState(uid_t userId) const {
        for (android::Vector<UserState*>::const_iterator it(mMasterKeys.begin());
                it != mMasterKeys.end(); it++) {
            UserState* state = *it;
            if (state->getUserId() == userId) {
                return state;
            }
        }

        return NULL;
    }

    /**
     * Returns NULL if the UserState doesn't already exist.
     */
    const UserState* getUserStateByUid(uid_t uid) const {
        uid_t userId = get_user_id(uid);
        return getUserState(userId);
    }

private:
    static const char* sOldMasterKey;
    static const char* sMetaDataFile;
    static const android::String16 sRSAKeyType;
    Entropy* mEntropy;

    keymaster1_device_t* mDevice;
    keymaster1_device_t* mFallbackDevice;

    android::Vector<UserState*> mMasterKeys;

    android::Vector<grant_t*> mGrants;

    typedef struct {
        uint32_t version;
    } keystore_metadata_t;

    keystore_metadata_t mMetaData;

    const grant_t* getGrant(const char* filename, uid_t uid) const {
        for (android::Vector<grant_t*>::const_iterator it(mGrants.begin());
                it != mGrants.end(); it++) {
            grant_t* grant = *it;
            if (grant->uid == uid
                    && !strcmp(reinterpret_cast<const char*>(grant->filename), filename)) {
                return grant;
            }
        }
        return NULL;
    }

    /**
     * Upgrade code. This will upgrade the key from the current version
     * to whatever is newest.
     */
    bool upgradeBlob(const char* filename, Blob* blob, const uint8_t oldVersion,
            const BlobType type, uid_t uid) {
        bool updated = false;
        uint8_t version = oldVersion;

        /* From V0 -> V1: All old types were unknown */
        if (version == 0) {
            ALOGV("upgrading to version 1 and setting type %d", type);

            blob->setType(type);
            if (type == TYPE_KEY_PAIR) {
                importBlobAsKey(blob, filename, uid);
            }
            version = 1;
            updated = true;
        }

        /* From V1 -> V2: All old keys were encrypted */
        if (version == 1) {
            ALOGV("upgrading to version 2");

            blob->setEncrypted(true);
            version = 2;
            updated = true;
        }

        /*
         * If we've updated, set the key blob to the right version
         * and write it.
         */
        if (updated) {
            ALOGV("updated and writing file %s", filename);
            blob->setVersion(version);
        }

        return updated;
    }

    /**
     * Takes a blob that is an PEM-encoded RSA key as a byte array and
     * converts it to a DER-encoded PKCS#8 for import into a keymaster.
     * Then it overwrites the original blob with the new blob
     * format that is returned from the keymaster.
     */
    ResponseCode importBlobAsKey(Blob* blob, const char* filename, uid_t uid) {
        // We won't even write to the blob directly with this BIO, so const_cast is okay.
        Unique_BIO b(BIO_new_mem_buf(const_cast<uint8_t*>(blob->getValue()), blob->getLength()));
        if (b.get() == NULL) {
            ALOGE("Problem instantiating BIO");
            return SYSTEM_ERROR;
        }

        Unique_EVP_PKEY pkey(PEM_read_bio_PrivateKey(b.get(), NULL, NULL, NULL));
        if (pkey.get() == NULL) {
            ALOGE("Couldn't read old PEM file");
            return SYSTEM_ERROR;
        }

        Unique_PKCS8_PRIV_KEY_INFO pkcs8(EVP_PKEY2PKCS8(pkey.get()));
        int len = i2d_PKCS8_PRIV_KEY_INFO(pkcs8.get(), NULL);
        if (len < 0) {
            ALOGE("Couldn't measure PKCS#8 length");
            return SYSTEM_ERROR;
        }

        UniquePtr<unsigned char[]> pkcs8key(new unsigned char[len]);
        uint8_t* tmp = pkcs8key.get();
        if (i2d_PKCS8_PRIV_KEY_INFO(pkcs8.get(), &tmp) != len) {
            ALOGE("Couldn't convert to PKCS#8");
            return SYSTEM_ERROR;
        }

        ResponseCode rc = importKey(pkcs8key.get(), len, filename, get_user_id(uid),
                blob->isEncrypted() ? KEYSTORE_FLAG_ENCRYPTED : KEYSTORE_FLAG_NONE);
        if (rc != NO_ERROR) {
            return rc;
        }

        return get(filename, blob, TYPE_KEY_PAIR, uid);
    }

    void readMetaData() {
        int in = TEMP_FAILURE_RETRY(open(sMetaDataFile, O_RDONLY));
        if (in < 0) {
            return;
        }
        size_t fileLength = readFully(in, (uint8_t*) &mMetaData, sizeof(mMetaData));
        if (fileLength != sizeof(mMetaData)) {
            ALOGI("Metadata file is %zd bytes (%zd experted); upgrade?", fileLength,
                    sizeof(mMetaData));
        }
        close(in);
    }

    void writeMetaData() {
        const char* tmpFileName = ".metadata.tmp";
        int out = TEMP_FAILURE_RETRY(open(tmpFileName,
                O_WRONLY | O_TRUNC | O_CREAT, S_IRUSR | S_IWUSR));
        if (out < 0) {
            ALOGE("couldn't write metadata file: %s", strerror(errno));
            return;
        }
        size_t fileLength = writeFully(out, (uint8_t*) &mMetaData, sizeof(mMetaData));
        if (fileLength != sizeof(mMetaData)) {
            ALOGI("Could only write %zd bytes to metadata file (%zd expected)", fileLength,
                    sizeof(mMetaData));
        }
        close(out);
        rename(tmpFileName, sMetaDataFile);
    }

    bool upgradeKeystore() {
        bool upgraded = false;

        if (mMetaData.version == 0) {
            UserState* userState = getUserStateByUid(0);

            // Initialize first so the directory is made.
            userState->initialize();

            // Migrate the old .masterkey file to user 0.
            if (access(sOldMasterKey, R_OK) == 0) {
                if (rename(sOldMasterKey, userState->getMasterKeyFileName()) < 0) {
                    ALOGE("couldn't migrate old masterkey: %s", strerror(errno));
                    return false;
                }
            }

            // Initialize again in case we had a key.
            userState->initialize();

            // Try to migrate existing keys.
            DIR* dir = opendir(".");
            if (!dir) {
                // Give up now; maybe we can upgrade later.
                ALOGE("couldn't open keystore's directory; something is wrong");
                return false;
            }

            struct dirent* file;
            while ((file = readdir(dir)) != NULL) {
                // We only care about files.
                if (file->d_type != DT_REG) {
                    continue;
                }

                // Skip anything that starts with a "."
                if (file->d_name[0] == '.') {
                    continue;
                }

                // Find the current file's user.
                char* end;
                unsigned long thisUid = strtoul(file->d_name, &end, 10);
                if (end[0] != '_' || end[1] == 0) {
                    continue;
                }
                UserState* otherUser = getUserStateByUid(thisUid);
                if (otherUser->getUserId() != 0) {
                    unlinkat(dirfd(dir), file->d_name, 0);
                }

                // Rename the file into user directory.
                DIR* otherdir = opendir(otherUser->getUserDirName());
                if (otherdir == NULL) {
                    ALOGW("couldn't open user directory for rename");
                    continue;
                }
                if (renameat(dirfd(dir), file->d_name, dirfd(otherdir), file->d_name) < 0) {
                    ALOGW("couldn't rename blob: %s: %s", file->d_name, strerror(errno));
                }
                closedir(otherdir);
            }
            closedir(dir);

            mMetaData.version = 1;
            upgraded = true;
        }

        return upgraded;
    }
};

const char* KeyStore::sOldMasterKey = ".masterkey";
const char* KeyStore::sMetaDataFile = ".metadata";

const android::String16 KeyStore::sRSAKeyType("RSA");

namespace android {
class KeyStoreProxy : public BnKeystoreService, public IBinder::DeathRecipient {
public:
    KeyStoreProxy(KeyStore* keyStore)
        : mKeyStore(keyStore),
          mOperationMap(this)
    {
    }

    void binderDied(const wp<IBinder>& who) {
        auto operations = mOperationMap.getOperationsForToken(who.unsafe_get());
        for (auto token: operations) {
            abort(token);
        }
    }

    int32_t getState(int32_t userId) {
        if (!checkBinderPermission(P_GET_STATE)) {
            return ::PERMISSION_DENIED;
        }

        return mKeyStore->getState(userId);
    }

    int32_t get(const String16& name, uint8_t** item, size_t* itemLength) {
        if (!checkBinderPermission(P_GET)) {
            return ::PERMISSION_DENIED;
        }

        uid_t callingUid = IPCThreadState::self()->getCallingUid();
        String8 name8(name);
        Blob keyBlob;

        ResponseCode responseCode = mKeyStore->getKeyForName(&keyBlob, name8, callingUid,
                TYPE_GENERIC);
        if (responseCode != ::NO_ERROR) {
            ALOGW("Could not read %s", name8.string());
            *item = NULL;
            *itemLength = 0;
            return responseCode;
        }

        *item = (uint8_t*) malloc(keyBlob.getLength());
        memcpy(*item, keyBlob.getValue(), keyBlob.getLength());
        *itemLength = keyBlob.getLength();

        return ::NO_ERROR;
    }

    int32_t insert(const String16& name, const uint8_t* item, size_t itemLength, int targetUid,
            int32_t flags) {
        targetUid = getEffectiveUid(targetUid);
        int32_t result = checkBinderPermissionAndKeystoreState(P_INSERT, targetUid,
                                                    flags & KEYSTORE_FLAG_ENCRYPTED);
        if (result != ::NO_ERROR) {
            return result;
        }

        String8 name8(name);
        String8 filename(mKeyStore->getKeyNameForUidWithDir(name8, targetUid));

        Blob keyBlob(item, itemLength, NULL, 0, ::TYPE_GENERIC);
        keyBlob.setEncrypted(flags & KEYSTORE_FLAG_ENCRYPTED);

        return mKeyStore->put(filename.string(), &keyBlob, get_user_id(targetUid));
    }

    int32_t del(const String16& name, int targetUid) {
        targetUid = getEffectiveUid(targetUid);
        if (!checkBinderPermission(P_DELETE, targetUid)) {
            return ::PERMISSION_DENIED;
        }
        String8 name8(name);
        String8 filename(mKeyStore->getKeyNameForUidWithDir(name8, targetUid));
        return mKeyStore->del(filename.string(), ::TYPE_ANY, get_user_id(targetUid));
    }

    int32_t exist(const String16& name, int targetUid) {
        targetUid = getEffectiveUid(targetUid);
        if (!checkBinderPermission(P_EXIST, targetUid)) {
            return ::PERMISSION_DENIED;
        }

        String8 name8(name);
        String8 filename(mKeyStore->getKeyNameForUidWithDir(name8, targetUid));

        if (access(filename.string(), R_OK) == -1) {
            return (errno != ENOENT) ? ::SYSTEM_ERROR : ::KEY_NOT_FOUND;
        }
        return ::NO_ERROR;
    }

    int32_t list(const String16& prefix, int targetUid, Vector<String16>* matches) {
        targetUid = getEffectiveUid(targetUid);
        if (!checkBinderPermission(P_LIST, targetUid)) {
            return ::PERMISSION_DENIED;
        }
        const String8 prefix8(prefix);
        String8 filename(mKeyStore->getKeyNameForUid(prefix8, targetUid));

        if (mKeyStore->list(filename, matches, get_user_id(targetUid)) != ::NO_ERROR) {
            return ::SYSTEM_ERROR;
        }
        return ::NO_ERROR;
    }

    int32_t reset() {
        if (!checkBinderPermission(P_RESET)) {
            return ::PERMISSION_DENIED;
        }

        uid_t callingUid = IPCThreadState::self()->getCallingUid();
        mKeyStore->resetUser(get_user_id(callingUid), false);
        return ::NO_ERROR;
    }

    int32_t onUserPasswordChanged(int32_t userId, const String16& password) {
        if (!checkBinderPermission(P_PASSWORD)) {
            return ::PERMISSION_DENIED;
        }

        const String8 password8(password);
        // Flush the auth token table to prevent stale tokens from sticking
        // around.
        mAuthTokenTable.Clear();

        if (password.size() == 0) {
            ALOGI("Secure lockscreen for user %d removed, deleting encrypted entries", userId);
            mKeyStore->resetUser(userId, true);
            return ::NO_ERROR;
        } else {
            switch (mKeyStore->getState(userId)) {
                case ::STATE_UNINITIALIZED: {
                    // generate master key, encrypt with password, write to file,
                    // initialize mMasterKey*.
                    return mKeyStore->initializeUser(password8, userId);
                }
                case ::STATE_NO_ERROR: {
                    // rewrite master key with new password.
                    return mKeyStore->writeMasterKey(password8, userId);
                }
                case ::STATE_LOCKED: {
                    ALOGE("Changing user %d's password while locked, clearing old encryption",
                          userId);
                    mKeyStore->resetUser(userId, true);
                    return mKeyStore->initializeUser(password8, userId);
                }
            }
            return ::SYSTEM_ERROR;
        }
    }

    int32_t onUserAdded(int32_t userId, int32_t parentId) {
        if (!checkBinderPermission(P_USER_CHANGED)) {
            return ::PERMISSION_DENIED;
        }

        // Sanity check that the new user has an empty keystore.
        if (!mKeyStore->isEmpty(userId)) {
            ALOGW("New user %d's keystore not empty. Clearing old entries.", userId);
        }
        // Unconditionally clear the keystore, just to be safe.
        mKeyStore->resetUser(userId, false);

        // If the user has a parent user then use the parent's
        // masterkey/password, otherwise there's nothing to do.
        if (parentId != -1) {
            return mKeyStore->copyMasterKey(parentId, userId);
        } else {
            return ::NO_ERROR;
        }
    }

    int32_t onUserRemoved(int32_t userId) {
        if (!checkBinderPermission(P_USER_CHANGED)) {
            return ::PERMISSION_DENIED;
        }

        mKeyStore->resetUser(userId, false);
        return ::NO_ERROR;
    }

    int32_t lock(int32_t userId) {
        if (!checkBinderPermission(P_LOCK)) {
            return ::PERMISSION_DENIED;
        }

        State state = mKeyStore->getState(userId);
        if (state != ::STATE_NO_ERROR) {
            ALOGD("calling lock in state: %d", state);
            return state;
        }

        mKeyStore->lock(userId);
        return ::NO_ERROR;
    }

    int32_t unlock(int32_t userId, const String16& pw) {
        if (!checkBinderPermission(P_UNLOCK)) {
            return ::PERMISSION_DENIED;
        }

        State state = mKeyStore->getState(userId);
        if (state != ::STATE_LOCKED) {
            ALOGI("calling unlock when not locked, ignoring.");
            return state;
        }

        const String8 password8(pw);
        // read master key, decrypt with password, initialize mMasterKey*.
        return mKeyStore->readMasterKey(password8, userId);
    }

    bool isEmpty(int32_t userId) {
        if (!checkBinderPermission(P_IS_EMPTY)) {
            return false;
        }

        return mKeyStore->isEmpty(userId);
    }

    int32_t generate(const String16& name, int32_t targetUid, int32_t keyType, int32_t keySize,
            int32_t flags, Vector<sp<KeystoreArg> >* args) {
        targetUid = getEffectiveUid(targetUid);
        int32_t result = checkBinderPermissionAndKeystoreState(P_INSERT, targetUid,
                                                       flags & KEYSTORE_FLAG_ENCRYPTED);
        if (result != ::NO_ERROR) {
            return result;
        }
        uint8_t* data;
        size_t dataLength;
        int rc;
        bool isFallback = false;

        const keymaster1_device_t* device = mKeyStore->getDevice();
        const keymaster1_device_t* fallback = mKeyStore->getFallbackDevice();
        if (device == NULL) {
            return ::SYSTEM_ERROR;
        }

        if (device->generate_keypair == NULL) {
            return ::SYSTEM_ERROR;
        }

        if (keyType == EVP_PKEY_DSA) {
            keymaster_dsa_keygen_params_t dsa_params;
            memset(&dsa_params, '\0', sizeof(dsa_params));

            if (keySize == -1) {
                keySize = DSA_DEFAULT_KEY_SIZE;
            } else if ((keySize % 64) != 0 || keySize < DSA_MIN_KEY_SIZE
                    || keySize > DSA_MAX_KEY_SIZE) {
                ALOGI("invalid key size %d", keySize);
                return ::SYSTEM_ERROR;
            }
            dsa_params.key_size = keySize;

            if (args->size() == 3) {
                sp<KeystoreArg> gArg = args->itemAt(0);
                sp<KeystoreArg> pArg = args->itemAt(1);
                sp<KeystoreArg> qArg = args->itemAt(2);

                if (gArg != NULL && pArg != NULL && qArg != NULL) {
                    dsa_params.generator = reinterpret_cast<const uint8_t*>(gArg->data());
                    dsa_params.generator_len = gArg->size();

                    dsa_params.prime_p = reinterpret_cast<const uint8_t*>(pArg->data());
                    dsa_params.prime_p_len = pArg->size();

                    dsa_params.prime_q = reinterpret_cast<const uint8_t*>(qArg->data());
                    dsa_params.prime_q_len = qArg->size();
                } else {
                    ALOGI("not all DSA parameters were read");
                    return ::SYSTEM_ERROR;
                }
            } else if (args->size() != 0) {
                ALOGI("DSA args must be 3");
                return ::SYSTEM_ERROR;
            }

            if (isKeyTypeSupported(device, TYPE_DSA)) {
                rc = device->generate_keypair(device, TYPE_DSA, &dsa_params, &data, &dataLength);
            } else {
                isFallback = true;
                rc = fallback->generate_keypair(fallback, TYPE_DSA, &dsa_params, &data,
                                                &dataLength);
            }
        } else if (keyType == EVP_PKEY_EC) {
            keymaster_ec_keygen_params_t ec_params;
            memset(&ec_params, '\0', sizeof(ec_params));

            if (keySize == -1) {
                keySize = EC_DEFAULT_KEY_SIZE;
            } else if (keySize < EC_MIN_KEY_SIZE || keySize > EC_MAX_KEY_SIZE) {
                ALOGI("invalid key size %d", keySize);
                return ::SYSTEM_ERROR;
            }
            ec_params.field_size = keySize;

            if (isKeyTypeSupported(device, TYPE_EC)) {
                rc = device->generate_keypair(device, TYPE_EC, &ec_params, &data, &dataLength);
            } else {
                isFallback = true;
                rc = fallback->generate_keypair(fallback, TYPE_EC, &ec_params, &data, &dataLength);
            }
        } else if (keyType == EVP_PKEY_RSA) {
            keymaster_rsa_keygen_params_t rsa_params;
            memset(&rsa_params, '\0', sizeof(rsa_params));
            rsa_params.public_exponent = RSA_DEFAULT_EXPONENT;

            if (keySize == -1) {
                keySize = RSA_DEFAULT_KEY_SIZE;
            } else if (keySize < RSA_MIN_KEY_SIZE || keySize > RSA_MAX_KEY_SIZE) {
                ALOGI("invalid key size %d", keySize);
                return ::SYSTEM_ERROR;
            }
            rsa_params.modulus_size = keySize;

            if (args->size() > 1) {
                ALOGI("invalid number of arguments: %zu", args->size());
                return ::SYSTEM_ERROR;
            } else if (args->size() == 1) {
                sp<KeystoreArg> pubExpBlob = args->itemAt(0);
                if (pubExpBlob != NULL) {
                    Unique_BIGNUM pubExpBn(
                            BN_bin2bn(reinterpret_cast<const unsigned char*>(pubExpBlob->data()),
                                    pubExpBlob->size(), NULL));
                    if (pubExpBn.get() == NULL) {
                        ALOGI("Could not convert public exponent to BN");
                        return ::SYSTEM_ERROR;
                    }
                    unsigned long pubExp = BN_get_word(pubExpBn.get());
                    if (pubExp == 0xFFFFFFFFL) {
                        ALOGI("cannot represent public exponent as a long value");
                        return ::SYSTEM_ERROR;
                    }
                    rsa_params.public_exponent = pubExp;
                }
            }

            rc = device->generate_keypair(device, TYPE_RSA, &rsa_params, &data, &dataLength);
        } else {
            ALOGW("Unsupported key type %d", keyType);
            rc = -1;
        }

        if (rc) {
            return ::SYSTEM_ERROR;
        }

        String8 name8(name);
        String8 filename(mKeyStore->getKeyNameForUidWithDir(name8, targetUid));

        Blob keyBlob(data, dataLength, NULL, 0, TYPE_KEY_PAIR);
        free(data);

        keyBlob.setEncrypted(flags & KEYSTORE_FLAG_ENCRYPTED);
        keyBlob.setFallback(isFallback);

        return mKeyStore->put(filename.string(), &keyBlob, get_user_id(targetUid));
    }

    int32_t import(const String16& name, const uint8_t* data, size_t length, int targetUid,
            int32_t flags) {
        targetUid = getEffectiveUid(targetUid);
        int32_t result = checkBinderPermissionAndKeystoreState(P_INSERT, targetUid,
                                                       flags & KEYSTORE_FLAG_ENCRYPTED);
        if (result != ::NO_ERROR) {
            return result;
        }
        String8 name8(name);
        String8 filename(mKeyStore->getKeyNameForUidWithDir(name8, targetUid));

        return mKeyStore->importKey(data, length, filename.string(), get_user_id(targetUid),
                                    flags);
    }

    int32_t sign(const String16& name, const uint8_t* data, size_t length, uint8_t** out,
            size_t* outLength) {
        if (!checkBinderPermission(P_SIGN)) {
            return ::PERMISSION_DENIED;
        }

        uid_t callingUid = IPCThreadState::self()->getCallingUid();
        Blob keyBlob;
        String8 name8(name);

        ALOGV("sign %s from uid %d", name8.string(), callingUid);

        ResponseCode responseCode = mKeyStore->getKeyForName(&keyBlob, name8, callingUid,
                ::TYPE_KEY_PAIR);
        if (responseCode != ::NO_ERROR) {
            return responseCode;
        }

        const keymaster1_device_t* device = mKeyStore->getDeviceForBlob(keyBlob);
        if (device == NULL) {
            ALOGE("no keymaster device; cannot sign");
            return ::SYSTEM_ERROR;
        }

        if (device->sign_data == NULL) {
            ALOGE("device doesn't implement signing");
            return ::SYSTEM_ERROR;
        }

        keymaster_rsa_sign_params_t params;
        params.digest_type = DIGEST_NONE;
        params.padding_type = PADDING_NONE;
        int rc = device->sign_data(device, &params, keyBlob.getValue(), keyBlob.getLength(), data,
                length, out, outLength);
        if (rc) {
            ALOGW("device couldn't sign data");
            return ::SYSTEM_ERROR;
        }

        return ::NO_ERROR;
    }

    int32_t verify(const String16& name, const uint8_t* data, size_t dataLength,
            const uint8_t* signature, size_t signatureLength) {
        if (!checkBinderPermission(P_VERIFY)) {
            return ::PERMISSION_DENIED;
        }

        uid_t callingUid = IPCThreadState::self()->getCallingUid();
        Blob keyBlob;
        String8 name8(name);
        int rc;

        ResponseCode responseCode = mKeyStore->getKeyForName(&keyBlob, name8, callingUid,
                TYPE_KEY_PAIR);
        if (responseCode != ::NO_ERROR) {
            return responseCode;
        }

        const keymaster1_device_t* device = mKeyStore->getDeviceForBlob(keyBlob);
        if (device == NULL) {
            return ::SYSTEM_ERROR;
        }

        if (device->verify_data == NULL) {
            return ::SYSTEM_ERROR;
        }

        keymaster_rsa_sign_params_t params;
        params.digest_type = DIGEST_NONE;
        params.padding_type = PADDING_NONE;

        rc = device->verify_data(device, &params, keyBlob.getValue(), keyBlob.getLength(), data,
                dataLength, signature, signatureLength);
        if (rc) {
            return ::SYSTEM_ERROR;
        } else {
            return ::NO_ERROR;
        }
    }

    /*
     * TODO: The abstraction between things stored in hardware and regular blobs
     * of data stored on the filesystem should be moved down to keystore itself.
     * Unfortunately the Java code that calls this has naming conventions that it
     * knows about. Ideally keystore shouldn't be used to store random blobs of
     * data.
     *
     * Until that happens, it's necessary to have a separate "get_pubkey" and
     * "del_key" since the Java code doesn't really communicate what it's
     * intentions are.
     */
    int32_t get_pubkey(const String16& name, uint8_t** pubkey, size_t* pubkeyLength) {
        uid_t callingUid = IPCThreadState::self()->getCallingUid();
        if (!checkBinderPermission(P_GET)) {
            ALOGW("permission denied for %d: get_pubkey", callingUid);
            return ::PERMISSION_DENIED;
        }

        Blob keyBlob;
        String8 name8(name);

        ALOGV("get_pubkey '%s' from uid %d", name8.string(), callingUid);

        ResponseCode responseCode = mKeyStore->getKeyForName(&keyBlob, name8, callingUid,
                TYPE_KEY_PAIR);
        if (responseCode != ::NO_ERROR) {
            return responseCode;
        }

        const keymaster1_device_t* device = mKeyStore->getDeviceForBlob(keyBlob);
        if (device == NULL) {
            return ::SYSTEM_ERROR;
        }

        if (device->get_keypair_public == NULL) {
            ALOGE("device has no get_keypair_public implementation!");
            return ::SYSTEM_ERROR;
        }

        int rc;
        rc = device->get_keypair_public(device, keyBlob.getValue(), keyBlob.getLength(), pubkey,
                pubkeyLength);
        if (rc) {
            return ::SYSTEM_ERROR;
        }

        return ::NO_ERROR;
    }

    int32_t grant(const String16& name, int32_t granteeUid) {
        uid_t callingUid = IPCThreadState::self()->getCallingUid();
        int32_t result = checkBinderPermissionAndKeystoreState(P_GRANT);
        if (result != ::NO_ERROR) {
            return result;
        }

        String8 name8(name);
        String8 filename(mKeyStore->getKeyNameForUidWithDir(name8, callingUid));

        if (access(filename.string(), R_OK) == -1) {
            return (errno != ENOENT) ? ::SYSTEM_ERROR : ::KEY_NOT_FOUND;
        }

        mKeyStore->addGrant(filename.string(), granteeUid);
        return ::NO_ERROR;
    }

    int32_t ungrant(const String16& name, int32_t granteeUid) {
        uid_t callingUid = IPCThreadState::self()->getCallingUid();
        int32_t result = checkBinderPermissionAndKeystoreState(P_GRANT);
        if (result != ::NO_ERROR) {
            return result;
        }

        String8 name8(name);
        String8 filename(mKeyStore->getKeyNameForUidWithDir(name8, callingUid));

        if (access(filename.string(), R_OK) == -1) {
            return (errno != ENOENT) ? ::SYSTEM_ERROR : ::KEY_NOT_FOUND;
        }

        return mKeyStore->removeGrant(filename.string(), granteeUid) ? ::NO_ERROR : ::KEY_NOT_FOUND;
    }

    int64_t getmtime(const String16& name) {
        uid_t callingUid = IPCThreadState::self()->getCallingUid();
        if (!checkBinderPermission(P_GET)) {
            ALOGW("permission denied for %d: getmtime", callingUid);
            return -1L;
        }

        String8 name8(name);
        String8 filename(mKeyStore->getKeyNameForUidWithDir(name8, callingUid));

        if (access(filename.string(), R_OK) == -1) {
            ALOGW("could not access %s for getmtime", filename.string());
            return -1L;
        }

        int fd = TEMP_FAILURE_RETRY(open(filename.string(), O_NOFOLLOW, O_RDONLY));
        if (fd < 0) {
            ALOGW("could not open %s for getmtime", filename.string());
            return -1L;
        }

        struct stat s;
        int ret = fstat(fd, &s);
        close(fd);
        if (ret == -1) {
            ALOGW("could not stat %s for getmtime", filename.string());
            return -1L;
        }

        return static_cast<int64_t>(s.st_mtime);
    }

    int32_t duplicate(const String16& srcKey, int32_t srcUid, const String16& destKey,
            int32_t destUid) {
        uid_t callingUid = IPCThreadState::self()->getCallingUid();
        pid_t spid = IPCThreadState::self()->getCallingPid();
        if (!has_permission(callingUid, P_DUPLICATE, spid)) {
            ALOGW("permission denied for %d: duplicate", callingUid);
            return -1L;
        }

        State state = mKeyStore->getState(get_user_id(callingUid));
        if (!isKeystoreUnlocked(state)) {
            ALOGD("calling duplicate in state: %d", state);
            return state;
        }

        if (srcUid == -1 || static_cast<uid_t>(srcUid) == callingUid) {
            srcUid = callingUid;
        } else if (!is_granted_to(callingUid, srcUid)) {
            ALOGD("migrate not granted from source: %d -> %d", callingUid, srcUid);
            return ::PERMISSION_DENIED;
        }

        if (destUid == -1) {
            destUid = callingUid;
        }

        if (srcUid != destUid) {
            if (static_cast<uid_t>(srcUid) != callingUid) {
                ALOGD("can only duplicate from caller to other or to same uid: "
                      "calling=%d, srcUid=%d, destUid=%d", callingUid, srcUid, destUid);
                return ::PERMISSION_DENIED;
            }

            if (!is_granted_to(callingUid, destUid)) {
                ALOGD("duplicate not granted to dest: %d -> %d", callingUid, destUid);
                return ::PERMISSION_DENIED;
            }
        }

        String8 source8(srcKey);
        String8 sourceFile(mKeyStore->getKeyNameForUidWithDir(source8, srcUid));

        String8 target8(destKey);
        String8 targetFile(mKeyStore->getKeyNameForUidWithDir(target8, destUid));

        if (access(targetFile.string(), W_OK) != -1 || errno != ENOENT) {
            ALOGD("destination already exists: %s", targetFile.string());
            return ::SYSTEM_ERROR;
        }

        Blob keyBlob;
        ResponseCode responseCode = mKeyStore->get(sourceFile.string(), &keyBlob, TYPE_ANY,
                get_user_id(srcUid));
        if (responseCode != ::NO_ERROR) {
            return responseCode;
        }

        return mKeyStore->put(targetFile.string(), &keyBlob, get_user_id(destUid));
    }

    int32_t is_hardware_backed(const String16& keyType) {
        return mKeyStore->isHardwareBacked(keyType) ? 1 : 0;
    }

    int32_t clear_uid(int64_t targetUid64) {
        uid_t targetUid = getEffectiveUid(targetUid64);
        if (!checkBinderPermissionSelfOrSystem(P_CLEAR_UID, targetUid)) {
            return ::PERMISSION_DENIED;
        }

        String8 prefix = String8::format("%u_", targetUid);
        Vector<String16> aliases;
        if (mKeyStore->list(prefix, &aliases, get_user_id(targetUid)) != ::NO_ERROR) {
            return ::SYSTEM_ERROR;
        }

        for (uint32_t i = 0; i < aliases.size(); i++) {
            String8 name8(aliases[i]);
            String8 filename(mKeyStore->getKeyNameForUidWithDir(name8, targetUid));
            mKeyStore->del(filename.string(), ::TYPE_ANY, get_user_id(targetUid));
        }
        return ::NO_ERROR;
    }

    int32_t addRngEntropy(const uint8_t* data, size_t dataLength) {
        const keymaster1_device_t* device = mKeyStore->getDevice();
        const keymaster1_device_t* fallback = mKeyStore->getFallbackDevice();
        int32_t devResult = KM_ERROR_UNIMPLEMENTED;
        int32_t fallbackResult = KM_ERROR_UNIMPLEMENTED;
        if (device->common.module->module_api_version >= KEYMASTER_MODULE_API_VERSION_1_0 &&
                device->add_rng_entropy != NULL) {
            devResult = device->add_rng_entropy(device, data, dataLength);
        }
        if (fallback->add_rng_entropy) {
            fallbackResult = fallback->add_rng_entropy(fallback, data, dataLength);
        }
        if (devResult) {
            return devResult;
        }
        if (fallbackResult) {
            return fallbackResult;
        }
        return ::NO_ERROR;
    }

    int32_t generateKey(const String16& name, const KeymasterArguments& params,
                        const uint8_t* entropy, size_t entropyLength, int uid, int flags,
                        KeyCharacteristics* outCharacteristics) {
        uid = getEffectiveUid(uid);
        int rc = checkBinderPermissionAndKeystoreState(P_INSERT, uid,
                                                       flags & KEYSTORE_FLAG_ENCRYPTED);
        if (rc != ::NO_ERROR) {
            return rc;
        }

        rc = KM_ERROR_UNIMPLEMENTED;
        bool isFallback = false;
        keymaster_key_blob_t blob;
        keymaster_key_characteristics_t *out = NULL;

        const keymaster1_device_t* device = mKeyStore->getDevice();
        const keymaster1_device_t* fallback = mKeyStore->getFallbackDevice();
        std::vector<keymaster_key_param_t> opParams(params.params);
        const keymaster_key_param_set_t inParams = {opParams.data(), opParams.size()};
        if (device == NULL) {
            return ::SYSTEM_ERROR;
        }
        // TODO: Seed from Linux RNG before this.
        if (device->common.module->module_api_version >= KEYMASTER_MODULE_API_VERSION_1_0 &&
                device->generate_key != NULL) {
            if (!entropy) {
                rc = KM_ERROR_OK;
            } else if (device->add_rng_entropy) {
                rc = device->add_rng_entropy(device, entropy, entropyLength);
            } else {
                rc = KM_ERROR_UNIMPLEMENTED;
            }
            if (rc == KM_ERROR_OK) {
                rc = device->generate_key(device, &inParams, &blob, &out);
            }
        }
        // If the HW device didn't support generate_key or generate_key failed
        // fall back to the software implementation.
        if (rc && fallback->generate_key != NULL) {
            isFallback = true;
            if (!entropy) {
                rc = KM_ERROR_OK;
            } else if (fallback->add_rng_entropy) {
                rc = fallback->add_rng_entropy(fallback, entropy, entropyLength);
            } else {
                rc = KM_ERROR_UNIMPLEMENTED;
            }
            if (rc == KM_ERROR_OK) {
                rc = fallback->generate_key(fallback, &inParams, &blob, &out);
            }
        }

        if (out) {
            if (outCharacteristics) {
                outCharacteristics->characteristics = *out;
            } else {
                keymaster_free_characteristics(out);
            }
            free(out);
        }

        if (rc) {
            return rc;
        }

        String8 name8(name);
        String8 filename(mKeyStore->getKeyNameForUidWithDir(name8, uid));

        Blob keyBlob(blob.key_material, blob.key_material_size, NULL, 0, ::TYPE_KEYMASTER_10);
        keyBlob.setFallback(isFallback);
        keyBlob.setEncrypted(flags & KEYSTORE_FLAG_ENCRYPTED);

        free(const_cast<uint8_t*>(blob.key_material));

        return mKeyStore->put(filename.string(), &keyBlob, get_user_id(uid));
    }

    int32_t getKeyCharacteristics(const String16& name,
                                  const keymaster_blob_t* clientId,
                                  const keymaster_blob_t* appData,
                                  KeyCharacteristics* outCharacteristics) {
        if (!outCharacteristics) {
            return KM_ERROR_UNEXPECTED_NULL_POINTER;
        }

        uid_t callingUid = IPCThreadState::self()->getCallingUid();

        Blob keyBlob;
        String8 name8(name);
        int rc;

        ResponseCode responseCode = mKeyStore->getKeyForName(&keyBlob, name8, callingUid,
                TYPE_KEYMASTER_10);
        if (responseCode != ::NO_ERROR) {
            return responseCode;
        }
        keymaster_key_blob_t key;
        key.key_material_size = keyBlob.getLength();
        key.key_material = keyBlob.getValue();
        keymaster1_device_t* dev = mKeyStore->getDeviceForBlob(keyBlob);
        keymaster_key_characteristics_t *out = NULL;
        if (!dev->get_key_characteristics) {
            ALOGW("device does not implement get_key_characteristics");
            return KM_ERROR_UNIMPLEMENTED;
        }
        rc = dev->get_key_characteristics(dev, &key, clientId, appData, &out);
        if (out) {
            outCharacteristics->characteristics = *out;
            free(out);
        }
        return rc ? rc : ::NO_ERROR;
    }

    int32_t importKey(const String16& name, const KeymasterArguments& params,
                                keymaster_key_format_t format, const uint8_t *keyData,
                                size_t keyLength, int uid, int flags,
                                KeyCharacteristics* outCharacteristics) {
        uid = getEffectiveUid(uid);
        int rc = checkBinderPermissionAndKeystoreState(P_INSERT, uid,
                                                       flags & KEYSTORE_FLAG_ENCRYPTED);
        if (rc != ::NO_ERROR) {
            return rc;
        }

        rc = KM_ERROR_UNIMPLEMENTED;
        bool isFallback = false;
        keymaster_key_blob_t blob;
        keymaster_key_characteristics_t *out = NULL;

        const keymaster1_device_t* device = mKeyStore->getDevice();
        const keymaster1_device_t* fallback = mKeyStore->getFallbackDevice();
        std::vector<keymaster_key_param_t> opParams(params.params);
        const keymaster_key_param_set_t inParams = {opParams.data(), opParams.size()};
        const keymaster_blob_t input = {keyData, keyLength};
        if (device == NULL) {
            return ::SYSTEM_ERROR;
        }
        if (device->common.module->module_api_version >= KEYMASTER_MODULE_API_VERSION_1_0 &&
                device->import_key != NULL) {
            rc = device->import_key(device, &inParams, format,&input, &blob, &out);
        }
        if (rc && fallback->import_key != NULL) {
            isFallback = true;
            rc = fallback->import_key(fallback, &inParams, format, &input, &blob, &out);
        }
        if (out) {
            if (outCharacteristics) {
                outCharacteristics->characteristics = *out;
            } else {
                keymaster_free_characteristics(out);
            }
            free(out);
        }
        if (rc) {
            return rc;
        }

        String8 name8(name);
        String8 filename(mKeyStore->getKeyNameForUidWithDir(name8, uid));

        Blob keyBlob(blob.key_material, blob.key_material_size, NULL, 0, ::TYPE_KEYMASTER_10);
        keyBlob.setFallback(isFallback);
        keyBlob.setEncrypted(flags & KEYSTORE_FLAG_ENCRYPTED);

        free((void*) blob.key_material);

        return mKeyStore->put(filename.string(), &keyBlob, get_user_id(uid));
    }

    void exportKey(const String16& name, keymaster_key_format_t format,
                           const keymaster_blob_t* clientId,
                           const keymaster_blob_t* appData, ExportResult* result) {

        uid_t callingUid = IPCThreadState::self()->getCallingUid();

        Blob keyBlob;
        String8 name8(name);
        int rc;

        ResponseCode responseCode = mKeyStore->getKeyForName(&keyBlob, name8, callingUid,
                TYPE_KEYMASTER_10);
        if (responseCode != ::NO_ERROR) {
            result->resultCode = responseCode;
            return;
        }
        keymaster_key_blob_t key;
        key.key_material_size = keyBlob.getLength();
        key.key_material = keyBlob.getValue();
        keymaster1_device_t* dev = mKeyStore->getDeviceForBlob(keyBlob);
        if (!dev->export_key) {
            result->resultCode = KM_ERROR_UNIMPLEMENTED;
            return;
        }
        keymaster_blob_t output = {NULL, 0};
        rc = dev->export_key(dev, format, &key, clientId, appData, &output);
        result->exportData.reset(const_cast<uint8_t*>(output.data));
        result->dataLength = output.data_length;
        result->resultCode = rc ? rc : ::NO_ERROR;
    }


    void begin(const sp<IBinder>& appToken, const String16& name, keymaster_purpose_t purpose,
               bool pruneable, const KeymasterArguments& params, const uint8_t* entropy,
               size_t entropyLength, OperationResult* result) {
        uid_t callingUid = IPCThreadState::self()->getCallingUid();
        if (!pruneable && get_app_id(callingUid) != AID_SYSTEM) {
            ALOGE("Non-system uid %d trying to start non-pruneable operation", callingUid);
            result->resultCode = ::PERMISSION_DENIED;
            return;
        }
        if (!checkAllowedOperationParams(params.params)) {
            result->resultCode = KM_ERROR_INVALID_ARGUMENT;
            return;
        }
        Blob keyBlob;
        String8 name8(name);
        ResponseCode responseCode = mKeyStore->getKeyForName(&keyBlob, name8, callingUid,
                TYPE_KEYMASTER_10);
        if (responseCode != ::NO_ERROR) {
            result->resultCode = responseCode;
            return;
        }
        keymaster_key_blob_t key;
        key.key_material_size = keyBlob.getLength();
        key.key_material = keyBlob.getValue();
        keymaster_operation_handle_t handle;
        keymaster1_device_t* dev = mKeyStore->getDeviceForBlob(keyBlob);
        keymaster_error_t err = KM_ERROR_UNIMPLEMENTED;
        std::vector<keymaster_key_param_t> opParams(params.params);
        Unique_keymaster_key_characteristics characteristics;
        characteristics.reset(new keymaster_key_characteristics_t);
        err = getOperationCharacteristics(key, dev, opParams, characteristics.get());
        if (err) {
            result->resultCode = err;
            return;
        }
        const hw_auth_token_t* authToken = NULL;
        int32_t authResult = getAuthToken(characteristics.get(), 0, &authToken,
                                                /*failOnTokenMissing*/ false);
        // If per-operation auth is needed we need to begin the operation and
        // the client will need to authorize that operation before calling
        // update. Any other auth issues stop here.
        if (authResult != ::NO_ERROR && authResult != ::OP_AUTH_NEEDED) {
            result->resultCode = authResult;
            return;
        }
        addAuthToParams(&opParams, authToken);
        // Add entropy to the device first.
        if (entropy) {
            if (dev->add_rng_entropy) {
                err = dev->add_rng_entropy(dev, entropy, entropyLength);
            } else {
                err = KM_ERROR_UNIMPLEMENTED;
            }
            if (err) {
                result->resultCode = err;
                return;
            }
        }
        keymaster_key_param_set_t inParams = {opParams.data(), opParams.size()};
        keymaster_key_param_set_t outParams = {NULL, 0};
        err = dev->begin(dev, purpose, &key, &inParams, &outParams, &handle);

        // If there are too many operations abort the oldest operation that was
        // started as pruneable and try again.
        while (err == KM_ERROR_TOO_MANY_OPERATIONS && mOperationMap.hasPruneableOperation()) {
            sp<IBinder> oldest = mOperationMap.getOldestPruneableOperation();
            ALOGD("Ran out of operation handles, trying to prune %p", oldest.get());
            if (abort(oldest) != ::NO_ERROR) {
                break;
            }
            err = dev->begin(dev, purpose, &key, &inParams, &outParams, &handle);
        }
        if (err) {
            result->resultCode = err;
            return;
        }

        sp<IBinder> operationToken = mOperationMap.addOperation(handle, dev, appToken,
                                                                characteristics.release(),
                                                                pruneable);
        if (authToken) {
            mOperationMap.setOperationAuthToken(operationToken, authToken);
        }
        // Return the authentication lookup result. If this is a per operation
        // auth'd key then the resultCode will be ::OP_AUTH_NEEDED and the
        // application should get an auth token using the handle before the
        // first call to update, which will fail if keystore hasn't received the
        // auth token.
        result->resultCode = authResult;
        result->token = operationToken;
        result->handle = handle;
        if (outParams.params) {
            result->outParams.params.assign(outParams.params, outParams.params + outParams.length);
            free(outParams.params);
        }
    }

    void update(const sp<IBinder>& token, const KeymasterArguments& params, const uint8_t* data,
                size_t dataLength, OperationResult* result) {
        if (!checkAllowedOperationParams(params.params)) {
            result->resultCode = KM_ERROR_INVALID_ARGUMENT;
            return;
        }
        const keymaster1_device_t* dev;
        keymaster_operation_handle_t handle;
        if (!mOperationMap.getOperation(token, &handle, &dev, NULL)) {
            result->resultCode = KM_ERROR_INVALID_OPERATION_HANDLE;
            return;
        }
        std::vector<keymaster_key_param_t> opParams(params.params);
        int32_t authResult = addOperationAuthTokenIfNeeded(token, &opParams);
        if (authResult != ::NO_ERROR) {
            result->resultCode = authResult;
            return;
        }
        keymaster_key_param_set_t inParams = {opParams.data(), opParams.size()};
        keymaster_blob_t input = {data, dataLength};
        size_t consumed = 0;
        keymaster_blob_t output = {NULL, 0};
        keymaster_key_param_set_t outParams = {NULL, 0};

        keymaster_error_t err = dev->update(dev, handle, &inParams, &input, &consumed, &outParams,
                                            &output);
        result->data.reset(const_cast<uint8_t*>(output.data));
        result->dataLength = output.data_length;
        result->inputConsumed = consumed;
        result->resultCode = err ? (int32_t) err : ::NO_ERROR;
        if (outParams.params) {
            result->outParams.params.assign(outParams.params, outParams.params + outParams.length);
            free(outParams.params);
        }
    }

    void finish(const sp<IBinder>& token, const KeymasterArguments& params,
                const uint8_t* signature, size_t signatureLength,
                const uint8_t* entropy, size_t entropyLength, OperationResult* result) {
        if (!checkAllowedOperationParams(params.params)) {
            result->resultCode = KM_ERROR_INVALID_ARGUMENT;
            return;
        }
        const keymaster1_device_t* dev;
        keymaster_operation_handle_t handle;
        if (!mOperationMap.getOperation(token, &handle, &dev, NULL)) {
            result->resultCode = KM_ERROR_INVALID_OPERATION_HANDLE;
            return;
        }
        std::vector<keymaster_key_param_t> opParams(params.params);
        int32_t authResult = addOperationAuthTokenIfNeeded(token, &opParams);
        if (authResult != ::NO_ERROR) {
            result->resultCode = authResult;
            return;
        }
        keymaster_error_t err;
        if (entropy) {
            if (dev->add_rng_entropy) {
                err = dev->add_rng_entropy(dev, entropy, entropyLength);
            } else {
                err = KM_ERROR_UNIMPLEMENTED;
            }
            if (err) {
                result->resultCode = err;
                return;
            }
        }

<<<<<<< HEAD
        err = dev->finish(dev, handle, opParams.data(), opParams.size(),
                                            signature, signatureLength, &output_buf,
                                            &output_length);
=======
        keymaster_key_param_set_t inParams = {opParams.data(), opParams.size()};
        keymaster_blob_t input = {signature, signatureLength};
        keymaster_blob_t output = {NULL, 0};
        keymaster_key_param_set_t outParams = {NULL, 0};
        keymaster_error_t err = dev->finish(dev, handle, &inParams, &input, &outParams, &output);
>>>>>>> 57e106dc
        // Remove the operation regardless of the result
        mOperationMap.removeOperation(token);
        mAuthTokenTable.MarkCompleted(handle);

        result->data.reset(const_cast<uint8_t*>(output.data));
        result->dataLength = output.data_length;
        result->resultCode = err ? (int32_t) err : ::NO_ERROR;
        if (outParams.params) {
            result->outParams.params.assign(outParams.params, outParams.params + outParams.length);
            free(outParams.params);
        }
    }

    int32_t abort(const sp<IBinder>& token) {
        const keymaster1_device_t* dev;
        keymaster_operation_handle_t handle;
        if (!mOperationMap.getOperation(token, &handle, &dev, NULL)) {
            return KM_ERROR_INVALID_OPERATION_HANDLE;
        }
        mOperationMap.removeOperation(token);
        int32_t rc;
        if (!dev->abort) {
            rc = KM_ERROR_UNIMPLEMENTED;
        } else {
            rc = dev->abort(dev, handle);
        }
        mAuthTokenTable.MarkCompleted(handle);
        if (rc) {
            return rc;
        }
        return ::NO_ERROR;
    }

    bool isOperationAuthorized(const sp<IBinder>& token) {
        const keymaster1_device_t* dev;
        keymaster_operation_handle_t handle;
        const keymaster_key_characteristics_t* characteristics;
        if (!mOperationMap.getOperation(token, &handle, &dev, &characteristics)) {
            return false;
        }
        const hw_auth_token_t* authToken = NULL;
        mOperationMap.getOperationAuthToken(token, &authToken);
        std::vector<keymaster_key_param_t> ignored;
        int32_t authResult = addOperationAuthTokenIfNeeded(token, &ignored);
        return authResult == ::NO_ERROR;
    }

    int32_t addAuthToken(const uint8_t* token, size_t length) {
        if (!checkBinderPermission(P_ADD_AUTH)) {
            ALOGW("addAuthToken: permission denied for %d",
                  IPCThreadState::self()->getCallingUid());
            return ::PERMISSION_DENIED;
        }
        if (length != sizeof(hw_auth_token_t)) {
            return KM_ERROR_INVALID_ARGUMENT;
        }
        hw_auth_token_t* authToken = new hw_auth_token_t;
        memcpy(reinterpret_cast<void*>(authToken), token, sizeof(hw_auth_token_t));
        // The table takes ownership of authToken.
        mAuthTokenTable.AddAuthenticationToken(authToken);
        return ::NO_ERROR;
    }

private:
    static const int32_t UID_SELF = -1;

    /**
     * Get the effective target uid for a binder operation that takes an
     * optional uid as the target.
     */
    inline uid_t getEffectiveUid(int32_t targetUid) {
        if (targetUid == UID_SELF) {
            return IPCThreadState::self()->getCallingUid();
        }
        return static_cast<uid_t>(targetUid);
    }

    /**
     * Check if the caller of the current binder method has the required
     * permission and if acting on other uids the grants to do so.
     */
    inline bool checkBinderPermission(perm_t permission, int32_t targetUid = UID_SELF) {
        uid_t callingUid = IPCThreadState::self()->getCallingUid();
        pid_t spid = IPCThreadState::self()->getCallingPid();
        if (!has_permission(callingUid, permission, spid)) {
            ALOGW("permission %s denied for %d", get_perm_label(permission), callingUid);
            return false;
        }
        if (!is_granted_to(callingUid, getEffectiveUid(targetUid))) {
            ALOGW("uid %d not granted to act for %d", callingUid, targetUid);
            return false;
        }
        return true;
    }

    /**
     * Check if the caller of the current binder method has the required
     * permission and the target uid is the caller or the caller is system.
     */
    inline bool checkBinderPermissionSelfOrSystem(perm_t permission, int32_t targetUid) {
        uid_t callingUid = IPCThreadState::self()->getCallingUid();
        pid_t spid = IPCThreadState::self()->getCallingPid();
        if (!has_permission(callingUid, permission, spid)) {
            ALOGW("permission %s denied for %d", get_perm_label(permission), callingUid);
            return false;
        }
        return getEffectiveUid(targetUid) == callingUid || callingUid == AID_SYSTEM;
    }

    /**
     * Check if the caller of the current binder method has the required
     * permission or the target of the operation is the caller's uid. This is
     * for operation where the permission is only for cross-uid activity and all
     * uids are allowed to act on their own (ie: clearing all entries for a
     * given uid).
     */
    inline bool checkBinderPermissionOrSelfTarget(perm_t permission, int32_t targetUid) {
        uid_t callingUid = IPCThreadState::self()->getCallingUid();
        if (getEffectiveUid(targetUid) == callingUid) {
            return true;
        } else {
            return checkBinderPermission(permission, targetUid);
        }
    }

    /**
     * Helper method to check that the caller has the required permission as
     * well as the keystore is in the unlocked state if checkUnlocked is true.
     *
     * Returns NO_ERROR on success, PERMISSION_DENIED on a permission error and
     * otherwise the state of keystore when not unlocked and checkUnlocked is
     * true.
     */
    inline int32_t checkBinderPermissionAndKeystoreState(perm_t permission, int32_t targetUid = -1,
                                                 bool checkUnlocked = true) {
        if (!checkBinderPermission(permission, targetUid)) {
            return ::PERMISSION_DENIED;
        }
        State state = mKeyStore->getState(get_user_id(getEffectiveUid(targetUid)));
        if (checkUnlocked && !isKeystoreUnlocked(state)) {
            return state;
        }

        return ::NO_ERROR;

    }

    inline bool isKeystoreUnlocked(State state) {
        switch (state) {
        case ::STATE_NO_ERROR:
            return true;
        case ::STATE_UNINITIALIZED:
        case ::STATE_LOCKED:
            return false;
        }
        return false;
    }

    bool isKeyTypeSupported(const keymaster1_device_t* device, keymaster_keypair_t keyType) {
        const int32_t device_api = device->common.module->module_api_version;
        if (device_api == KEYMASTER_MODULE_API_VERSION_0_2) {
            switch (keyType) {
                case TYPE_RSA:
                case TYPE_DSA:
                case TYPE_EC:
                    return true;
                default:
                    return false;
            }
        } else if (device_api >= KEYMASTER_MODULE_API_VERSION_0_3) {
            switch (keyType) {
                case TYPE_RSA:
                    return true;
                case TYPE_DSA:
                    return device->flags & KEYMASTER_SUPPORTS_DSA;
                case TYPE_EC:
                    return device->flags & KEYMASTER_SUPPORTS_EC;
                default:
                    return false;
            }
        } else {
            return keyType == TYPE_RSA;
        }
    }

    /**
     * Check that all keymaster_key_param_t's provided by the application are
     * allowed. Any parameter that keystore adds itself should be disallowed here.
     */
    bool checkAllowedOperationParams(const std::vector<keymaster_key_param_t>& params) {
        for (auto param: params) {
            switch (param.tag) {
                case KM_TAG_AUTH_TOKEN:
                    return false;
                default:
                    break;
            }
        }
        return true;
    }

    keymaster_error_t getOperationCharacteristics(const keymaster_key_blob_t& key,
                                    const keymaster1_device_t* dev,
                                    const std::vector<keymaster_key_param_t>& params,
                                    keymaster_key_characteristics_t* out) {
        UniquePtr<keymaster_blob_t> appId;
        UniquePtr<keymaster_blob_t> appData;
        for (auto param : params) {
            if (param.tag == KM_TAG_APPLICATION_ID) {
                appId.reset(new keymaster_blob_t);
                appId->data = param.blob.data;
                appId->data_length = param.blob.data_length;
            } else if (param.tag == KM_TAG_APPLICATION_DATA) {
                appData.reset(new keymaster_blob_t);
                appData->data = param.blob.data;
                appData->data_length = param.blob.data_length;
            }
        }
        keymaster_key_characteristics_t* result = NULL;
        if (!dev->get_key_characteristics) {
            return KM_ERROR_UNIMPLEMENTED;
        }
        keymaster_error_t error = dev->get_key_characteristics(dev, &key, appId.get(),
                                                               appData.get(), &result);
        if (result) {
            *out = *result;
            free(result);
        }
        return error;
    }

    /**
     * Get the auth token for this operation from the auth token table.
     *
     * Returns ::NO_ERROR if the auth token was set or none was required.
     *         ::OP_AUTH_NEEDED if it is a per op authorization, no
     *         authorization token exists for that operation and
     *         failOnTokenMissing is false.
     *         KM_ERROR_KEY_USER_NOT_AUTHENTICATED if there is no valid auth
     *         token for the operation
     */
    int32_t getAuthToken(const keymaster_key_characteristics_t* characteristics,
                         keymaster_operation_handle_t handle,
                         const hw_auth_token_t** authToken,
                         bool failOnTokenMissing = true) {

        std::vector<keymaster_key_param_t> allCharacteristics;
        for (size_t i = 0; i < characteristics->sw_enforced.length; i++) {
            allCharacteristics.push_back(characteristics->sw_enforced.params[i]);
        }
        for (size_t i = 0; i < characteristics->hw_enforced.length; i++) {
            allCharacteristics.push_back(characteristics->hw_enforced.params[i]);
        }
        keymaster::AuthTokenTable::Error err =
                mAuthTokenTable.FindAuthorization(allCharacteristics.data(),
                                                  allCharacteristics.size(), handle, authToken);
        switch (err) {
            case keymaster::AuthTokenTable::OK:
            case keymaster::AuthTokenTable::AUTH_NOT_REQUIRED:
                return ::NO_ERROR;
            case keymaster::AuthTokenTable::AUTH_TOKEN_NOT_FOUND:
            case keymaster::AuthTokenTable::AUTH_TOKEN_EXPIRED:
            case keymaster::AuthTokenTable::AUTH_TOKEN_WRONG_SID:
                return KM_ERROR_KEY_USER_NOT_AUTHENTICATED;
            case keymaster::AuthTokenTable::OP_HANDLE_REQUIRED:
                return failOnTokenMissing ? (int32_t) KM_ERROR_KEY_USER_NOT_AUTHENTICATED :
                        (int32_t) ::OP_AUTH_NEEDED;
            default:
                ALOGE("Unexpected FindAuthorization return value %d", err);
                return KM_ERROR_INVALID_ARGUMENT;
        }
    }

    inline void addAuthToParams(std::vector<keymaster_key_param_t>* params,
                                const hw_auth_token_t* token) {
        if (token) {
            params->push_back(keymaster_param_blob(KM_TAG_AUTH_TOKEN,
                                                   reinterpret_cast<const uint8_t*>(token),
                                                   sizeof(hw_auth_token_t)));
        }
    }

    /**
     * Add the auth token for the operation to the param list if the operation
     * requires authorization. Uses the cached result in the OperationMap if available
     * otherwise gets the token from the AuthTokenTable and caches the result.
     *
     * Returns ::NO_ERROR if the auth token was added or not needed.
     *         KM_ERROR_KEY_USER_NOT_AUTHENTICATED if the operation is not
     *         authenticated.
     *         KM_ERROR_INVALID_OPERATION_HANDLE if token is not a valid
     *         operation token.
     */
    int32_t addOperationAuthTokenIfNeeded(sp<IBinder> token,
                                          std::vector<keymaster_key_param_t>* params) {
        const hw_auth_token_t* authToken = NULL;
        mOperationMap.getOperationAuthToken(token, &authToken);
        if (!authToken) {
            const keymaster1_device_t* dev;
            keymaster_operation_handle_t handle;
            const keymaster_key_characteristics_t* characteristics = NULL;
            if (!mOperationMap.getOperation(token, &handle, &dev, &characteristics)) {
                return KM_ERROR_INVALID_OPERATION_HANDLE;
            }
            int32_t result = getAuthToken(characteristics, handle, &authToken);
            if (result != ::NO_ERROR) {
                return result;
            }
            if (authToken) {
                mOperationMap.setOperationAuthToken(token, authToken);
            }
        }
        addAuthToParams(params, authToken);
        return ::NO_ERROR;
    }

    ::KeyStore* mKeyStore;
    OperationMap mOperationMap;
    keymaster::AuthTokenTable mAuthTokenTable;
};

}; // namespace android

int main(int argc, char* argv[]) {
    if (argc < 2) {
        ALOGE("A directory must be specified!");
        return 1;
    }
    if (chdir(argv[1]) == -1) {
        ALOGE("chdir: %s: %s", argv[1], strerror(errno));
        return 1;
    }

    Entropy entropy;
    if (!entropy.open()) {
        return 1;
    }

    keymaster0_device_t* dev;
    if (keymaster_device_initialize(&dev)) {
        ALOGE("keystore keymaster could not be initialized; exiting");
        return 1;
    }

    keymaster1_device_t* fallback;
    if (fallback_keymaster_device_initialize(&fallback)) {
        ALOGE("software keymaster could not be initialized; exiting");
        return 1;
    }

    ks_is_selinux_enabled = is_selinux_enabled();
    if (ks_is_selinux_enabled) {
        union selinux_callback cb;
        cb.func_log = selinux_log_callback;
        selinux_set_callback(SELINUX_CB_LOG, cb);
        if (getcon(&tctx) != 0) {
            ALOGE("SELinux: Could not acquire target context. Aborting keystore.\n");
            return -1;
        }
    } else {
        ALOGI("SELinux: Keystore SELinux is disabled.\n");
    }

    KeyStore keyStore(&entropy, reinterpret_cast<keymaster1_device_t*>(dev), fallback);
    keyStore.initialize();
    android::sp<android::IServiceManager> sm = android::defaultServiceManager();
    android::sp<android::KeyStoreProxy> proxy = new android::KeyStoreProxy(&keyStore);
    android::status_t ret = sm->addService(android::String16("android.security.keystore"), proxy);
    if (ret != android::OK) {
        ALOGE("Couldn't register binder service!");
        return -1;
    }

    /*
     * We're the only thread in existence, so we're just going to process
     * Binder transaction as a single-threaded program.
     */
    android::IPCThreadState::self()->joinThreadPool();

    keymaster_device_release(dev);
    return 1;
}<|MERGE_RESOLUTION|>--- conflicted
+++ resolved
@@ -2702,17 +2702,11 @@
             }
         }
 
-<<<<<<< HEAD
-        err = dev->finish(dev, handle, opParams.data(), opParams.size(),
-                                            signature, signatureLength, &output_buf,
-                                            &output_length);
-=======
         keymaster_key_param_set_t inParams = {opParams.data(), opParams.size()};
         keymaster_blob_t input = {signature, signatureLength};
         keymaster_blob_t output = {NULL, 0};
         keymaster_key_param_set_t outParams = {NULL, 0};
         keymaster_error_t err = dev->finish(dev, handle, &inParams, &input, &outParams, &output);
->>>>>>> 57e106dc
         // Remove the operation regardless of the result
         mOperationMap.removeOperation(token);
         mAuthTokenTable.MarkCompleted(handle);
